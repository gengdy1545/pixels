--- conflicted
+++ resolved
@@ -67,11 +67,7 @@
 message AddVisibilityResponse {
     ResponseHeader header = 1;
 }
-<<<<<<< HEAD
-  
-=======
 
->>>>>>> c2996395
 message QueryVisibilityRequest {
     RequestHeader header = 1;
     string filePath = 2;
