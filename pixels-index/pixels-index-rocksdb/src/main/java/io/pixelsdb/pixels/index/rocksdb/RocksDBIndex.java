--- conflicted
+++ resolved
@@ -98,38 +98,18 @@
     @Override
     public long getUniqueRowId(IndexProto.IndexKey key) throws SinglePointIndexException
     {
-<<<<<<< HEAD
-        byte[] keyBytes = toKeyBytes(key);
-        ReadOptions readOptions = readOptionsFactory.getReadOptions();
+        ReadOptions readOptions = RocksDBThreadResources.getReadOptions();
         readOptions.setPrefixSameAsStart(true);
-        long rowId = -1L;
-        try (RocksIterator iterator = rocksDB.newIterator(readOptions))
-        {
-            iterator.seek(keyBytes);
-
-            if (iterator.isValid())
-            {
-                byte[] currentKeyBytes = iterator.key();
-                byte[] keyPrefix = Arrays.copyOf(keyBytes, keyBytes.length - Long.BYTES);
-                if (startsWith(currentKeyBytes, keyPrefix))
-                {
-                    byte[] valueBytes = iterator.value();
-                    rowId = ByteBuffer.wrap(valueBytes).getLong();
-                }
-=======
-        ReadOptions readOptions = RocksDBThreadResources.getReadOptions();
-        setIteratorBounds(readOptions, key);
         ByteBuffer keyBuffer = toKeyBuffer(key);
         long rowId = -1L;
         try (RocksIterator iterator = rocksDB.newIterator(readOptions))
         {
-            iterator.seekForPrev(keyBuffer);
+            iterator.seek(keyBuffer);
             if (iterator.isValid())
             {
                 ByteBuffer valueBuffer = RocksDBThreadResources.getValueBuffer();
                 iterator.value(valueBuffer);
                 rowId = valueBuffer.getLong();
->>>>>>> 14dbe852
             }
         }
         return rowId;
@@ -573,11 +553,8 @@
     // Convert IndexKey to byte array
     protected static ByteBuffer toKeyBuffer(IndexProto.IndexKey key) throws SinglePointIndexException
     {
-<<<<<<< HEAD
-        return toBytes(key.getIndexId(), key.getKey(), Long.MAX_VALUE - key.getTimestamp());
-=======
-        return toBuffer(key.getIndexId(), key.getKey(), key.getTimestamp(), 1);
->>>>>>> 14dbe852
+        return toBuffer(key.getIndexId(), key.getKey(), Long.MAX_VALUE - key.getTimestamp(), 1);
+
     }
 
     // Create composite key with rowId
