--- conflicted
+++ resolved
@@ -290,17 +290,14 @@
 index.rocksdb.data.path=/tmp/rocksdb
 # rocksdb write buffer size (default to 64MB)
 index.rocksdb.write.buffer.size=67108864
-<<<<<<< HEAD
 # Whether to enable the latest version cache for SinglePointIndex
 index.cache.enabled=false
 # The maximum number of entries in the cache
 index.cache.capacity=10000000
 # The expiration time (in seconds) of cache entries
 index.cache.expiration.seconds=3600
-=======
 #  whether each index corresponds to its own column family
 index.rocksdb.multicf=false
->>>>>>> 870757e9
 # the directory where the sqlite files of main index are stored, each main index is stored as a sqlite file
 index.sqlite.path=/tmp/sqlite
 index.server.host=localhost
