--- conflicted
+++ resolved
@@ -34,15 +34,15 @@
     private long transId;
 
     /**
-<<<<<<< HEAD
      * The timestamp of the transaction.
      */
     private long timestamp;
-=======
+    
+    /**
      * The stage of worker.
      */
     private int stageId;
->>>>>>> 05a58953
+
 
     private String operatorName;
 
@@ -65,7 +65,6 @@
         this.transId = transId;
     }
 
-<<<<<<< HEAD
     public long getTimestamp()
     {
         return timestamp;
@@ -74,15 +73,16 @@
     public void setTimestamp(long timestamp)
     {
         this.timestamp = timestamp;
-=======
+    }
+  
     public int getStageId()
     {
         return stageId;
     }
+  
     public void setStageId(int stageId)
     {
         this.stageId = stageId;
->>>>>>> 05a58953
     }
 
     /**
