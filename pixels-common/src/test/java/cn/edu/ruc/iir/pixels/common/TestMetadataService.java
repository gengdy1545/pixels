--- conflicted
+++ resolved
@@ -97,15 +97,7 @@
     public void testGetTableLayoutsByVersion () throws MetadataException
     {
         long start = System.currentTimeMillis();
-<<<<<<< HEAD
-<<<<<<< HEAD
-        List<Layout> layouts = instance.getLayouts("pixels", "test_105", 0);
-=======
         List<Layout> layouts = instance.getLayout("pixels", "test_105", 0);
->>>>>>> 74340a5052187d718fb18bd40ded22ff8201c302
-=======
-        List<Layout> layouts = instance.getLayout("pixels", "test_105", 0);
->>>>>>> 74340a50
         long end = System.currentTimeMillis();
         System.out.println("Last: " + (end - start));
         System.out.println(layouts.get(0).getSplits());
