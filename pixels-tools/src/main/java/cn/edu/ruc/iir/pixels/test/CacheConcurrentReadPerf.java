package cn.edu.ruc.iir.pixels.test;

import cn.edu.ruc.iir.pixels.cache.MemoryMappedFile;
import cn.edu.ruc.iir.pixels.cache.PixelsCacheReader;
import cn.edu.ruc.iir.pixels.common.exception.FSException;
import cn.edu.ruc.iir.pixels.common.exception.MetadataException;
import cn.edu.ruc.iir.pixels.common.metadata.MetadataService;
import cn.edu.ruc.iir.pixels.common.metadata.domain.Layout;
import cn.edu.ruc.iir.pixels.common.physical.FSFactory;
import cn.edu.ruc.iir.pixels.common.utils.ConfigFactory;
import org.apache.hadoop.fs.Path;

import java.io.BufferedWriter;
import java.io.FileWriter;
import java.io.IOException;
import java.util.ArrayList;
import java.util.HashMap;
import java.util.List;
import java.util.Map;
import java.util.Random;

/**
 * pixels
 * java -jar xxx.jar hostname metahost layout_version logs_dir thread_num
 * java -jar pixels-tools-0.1.0-SNAPSHOT-full.jar dbiir26 dbiir27 3 /home/iir/opt/pixels/logs/ 1
 *
 * @author guodong
 */
public class CacheConcurrentReadPerf
{
    private ConfigFactory config = ConfigFactory.Instance();
    private List<String> cachedColumnlets;
    private List<Path> cachedPaths;
    private final MemoryMappedFile cacheFile;
    private final MemoryMappedFile indexFile;

    public CacheConcurrentReadPerf()
            throws Exception
    {
        cacheFile = new MemoryMappedFile(config.getProperty("cache.location"), Long.parseLong(config.getProperty("cache.size")));
        indexFile = new MemoryMappedFile(config.getProperty("index.location"), Long.parseLong(config.getProperty("index.size")));
    }

    // args: hostname layout_version log_path
    public static void main(String[] args)
    {
        try {
            CacheConcurrentReadPerf checkCacheConcurrentReader = new CacheConcurrentReadPerf();
            checkCacheConcurrentReader.prepare(args[0], args[1], Integer.parseInt(args[2]));
            int threadNum = Integer.parseInt(args[4]);

            Thread[] threads = new Thread[threadNum];
            for (int i = 0; i < threadNum; i++)
            {
                CacheReader cacheReader = new CacheReader(i, checkCacheConcurrentReader.cacheFile,
                                                          checkCacheConcurrentReader.indexFile,
                                                          checkCacheConcurrentReader.cachedColumnlets,
                                                          checkCacheConcurrentReader.cachedPaths,
                                                          args[3]);
                Thread t = new Thread(cacheReader);
                threads[i] = t;
                t.start();
            }

            for (Thread t : threads)
            {
                t.join();
            }
        }
        catch (Exception e) {
            e.printStackTrace();
        }
    }

    // prepare correct answers
    private void prepare(String hostName, String metaHost, int layoutVersion)
            throws MetadataException, FSException
    {
<<<<<<< HEAD
        MetadataService metadataService = new MetadataService(metaHost, 18888);
        Layout layout = metadataService.getLayout("pixels", "test_1187", layoutVersion).get(0);
=======
        MetadataService metadataService = new MetadataService("dbiir01", 18888);
        Layout layout = metadataService.getLayout("pixels", "test_1187", layoutVersion);
>>>>>>> 344ac069
        this.cachedColumnlets = layout.getCompactObject().getColumnletOrder().subList(0, layout.getCompactObject().getCacheBorder());
        FSFactory fsFactory = FSFactory.Instance(config.getProperty("hdfs.config.dir"));
        List<Path> paths = fsFactory.listFiles(layout.getCompactPath());
        this.cachedPaths = new ArrayList<>(30);
        for (Path path : paths)
        {
            if (fsFactory.getBlockLocations(path, 0, Long.MAX_VALUE).get(0).getHostText().equalsIgnoreCase(hostName))
            {
                cachedPaths.add(path);
            }
        }
    }

    static class CacheReader implements Runnable
    {
        private final int id;
        private final List<String> cachedColumnlets;
        private final List<Path> cachedPaths;
        private final PixelsCacheReader cacheReader;
        private final int readLimit;
        private Map<Long, CacheStat> stats = new HashMap<>();
        private String logDir;

        public CacheReader(int id, MemoryMappedFile cacheFile, MemoryMappedFile indexFile, List<String> cachedColumnlets,
                           List<Path> cachedPaths, String logDir)
        {
            this.id = id;
            this.cachedColumnlets = cachedColumnlets;
            this.cachedPaths = cachedPaths;
            this.logDir = logDir;
            this.readLimit = cachedColumnlets.size();
            this.cacheReader = PixelsCacheReader
                    .newBuilder()
                    .setIndexFile(indexFile)
                    .setCacheFile(cacheFile)
                    .build();
        }

        @Override
        public void run()
        {
            try {
                if (!logDir.endsWith("/"))
                {
                    logDir = logDir + "/";
                }
                BufferedWriter writer = new BufferedWriter(new FileWriter(logDir + id + ".csv"));
                Random random = new Random(System.nanoTime());
                long id = 0;
                for (Path path : cachedPaths)
                {
                    int counter = 0;
                    while (counter < readLimit)
                    {
                        int readIndex = random.nextInt(readLimit);
                        if (readIndex < 0)
                        {
                            continue;
                        }
                        String columnletId = cachedColumnlets.get(readIndex);
                        String[] columnletIdSplits = columnletId.split(":");
                        long startNano = System.nanoTime();
                        byte[] columnlet = cacheReader.get(path.toString(), Short.parseShort(columnletIdSplits[0]),
                                                           Short.parseShort(columnletIdSplits[1]));
                        long cost = System.nanoTime() - startNano;
                        CacheStat stat = new CacheStat(id, columnlet.length, cost);
                        stats.put(id++, stat);
                        counter++;
                    }
                }
                for (CacheStat cacheStat : stats.values())
                {
                    writer.write(cacheStat.size + "," + cacheStat.cost);
                    writer.newLine();
                }
                writer.close();
            }
            catch (IOException e) {
                e.printStackTrace();
            }
        }
    }

    static class CacheStat
    {
        private final long id;
        private final long size;
        private final long cost;

        public CacheStat(long id, long size, long cost)
        {
            this.id = id;
            this.size = size;
            this.cost = cost;
        }
    }
}<|MERGE_RESOLUTION|>--- conflicted
+++ resolved
@@ -76,13 +76,8 @@
     private void prepare(String hostName, String metaHost, int layoutVersion)
             throws MetadataException, FSException
     {
-<<<<<<< HEAD
         MetadataService metadataService = new MetadataService(metaHost, 18888);
-        Layout layout = metadataService.getLayout("pixels", "test_1187", layoutVersion).get(0);
-=======
-        MetadataService metadataService = new MetadataService("dbiir01", 18888);
         Layout layout = metadataService.getLayout("pixels", "test_1187", layoutVersion);
->>>>>>> 344ac069
         this.cachedColumnlets = layout.getCompactObject().getColumnletOrder().subList(0, layout.getCompactObject().getCacheBorder());
         FSFactory fsFactory = FSFactory.Instance(config.getProperty("hdfs.config.dir"));
         List<Path> paths = fsFactory.listFiles(layout.getCompactPath());
