<?xml version="1.0" encoding="UTF-8"?>
<project xmlns="http://maven.apache.org/POM/4.0.0"
         xmlns:xsi="http://www.w3.org/2001/XMLSchema-instance"
         xsi:schemaLocation="http://maven.apache.org/POM/4.0.0 http://maven.apache.org/xsd/maven-4.0.0.xsd">
    <parent>
        <artifactId>pixels</artifactId>
        <groupId>cn.edu.ruc.iir</groupId>
        <version>0.1.0-SNAPSHOT</version>
    </parent>
    <modelVersion>4.0.0</modelVersion>

    <artifactId>pixels-daemon</artifactId>

    <properties>
        <jdk.version>1.8</jdk.version>
        <project.build.sourceEncoding>UTF-8</project.build.sourceEncoding>
        <mainClass>cn.edu.ruc.iir.pixels.daemon.DaemonMain</mainClass>
    </properties>

    <dependencies>
        <dependency>
            <groupId>cn.edu.ruc.iir</groupId>
            <artifactId>pixels-common</artifactId>
            <version>${project.version}</version>
            <optional>true</optional>
        </dependency>

        <dependency>
            <groupId>cn.edu.ruc.iir</groupId>
            <artifactId>pixels-cache</artifactId>
            <version>${project.version}</version>
            <optional>true</optional>
        </dependency>

        <dependency>
            <groupId>org.apache.zookeeper</groupId>
            <artifactId>zookeeper</artifactId>
            <optional>true</optional>
        </dependency>

        <dependency>
            <groupId>com.alibaba</groupId>
            <artifactId>fastjson</artifactId>
            <optional>true</optional>
        </dependency>

        <dependency>
            <groupId>io.netty</groupId>
            <artifactId>netty-all</artifactId>
            <optional>true</optional>
        </dependency>
        <dependency>
            <groupId>com.facebook.presto</groupId>
            <artifactId>presto-spi</artifactId>
            <optional>true</optional>
        </dependency>

        <dependency>
            <groupId>io.prometheus</groupId>
            <artifactId>simpleclient</artifactId>
            <optional>true</optional>
        </dependency>
        <dependency>
            <groupId>io.prometheus</groupId>
            <artifactId>simpleclient_pushgateway</artifactId>
            <optional>true</optional>
        </dependency>

        <!-- mysql -->
        <dependency>
            <groupId>mysql</groupId>
            <artifactId>mysql-connector-java</artifactId>
            <optional>true</optional>
        </dependency>

        <dependency>
            <groupId>com.coreos</groupId>
            <artifactId>jetcd-core</artifactId>
            <optional>true</optional>
            <exclusions>
                <exclusion>
                    <groupId>io.netty</groupId>
                    <artifactId>netty-codec-http2</artifactId>
                </exclusion>
                <exclusion>
                    <groupId>io.netty</groupId>
                    <artifactId>netty-handler-proxy</artifactId>
                </exclusion>
            </exclusions>
        </dependency>

        <dependency>
            <groupId>cn.edu.ruc.iir</groupId>
            <artifactId>pixels-presto</artifactId>
            <scope>test</scope>
        </dependency>

        <!-- hdfs -->
        <dependency>
            <groupId>org.apache.hadoop</groupId>
            <artifactId>hadoop-hdfs</artifactId>
            <exclusions>
                <exclusion>
                    <groupId>asm</groupId>
                    <artifactId>asm</artifactId>
                </exclusion>
            </exclusions>
            <optional>true</optional>
        </dependency>

        <dependency>
            <groupId>org.apache.hadoop</groupId>
            <artifactId>hadoop-common</artifactId>
            <exclusions>
                <exclusion>
                    <groupId>asm</groupId>
                    <artifactId>asm</artifactId>
                </exclusion>
            </exclusions>
            <optional>true</optional>
<<<<<<< HEAD
        </dependency>
        <dependency>
            <groupId>log4j</groupId>
            <artifactId>log4j</artifactId>
            <version>RELEASE</version>
        </dependency>
        <dependency>
            <groupId>org.slf4j</groupId>
            <artifactId>slf4j-log4j12</artifactId>
            <version>1.7.21</version>
            <scope>compile</scope>
=======
>>>>>>> 74340a50
        </dependency>
    </dependencies>

    <build>
        <finalName>pixels-daemon</finalName>
        <resources>
            <resource>
                <directory>src/main/resources</directory>
            </resource>
        </resources>
        <plugins>
            <plugin>
                <groupId>org.apache.maven.plugins</groupId>
                <artifactId>maven-shade-plugin</artifactId>
                <version>3.2.0</version>
                <executions>
                    <execution>
                        <phase>package</phase>
                        <goals>
                            <goal>shade</goal>
                        </goals>
                        <configuration>
                            <finalName>pixels-daemon</finalName>
                            <outputDirectory>${project.parent.basedir}/pixels-daemon/target</outputDirectory>
                            <shadedArtifactAttached>true</shadedArtifactAttached>
                            <shadedClassifierName>full</shadedClassifierName>
                            <filters>
                                <filter>
                                    <artifact>*:*</artifact>
                                    <excludes>
                                        <exclude>META-INF/*.SF</exclude>
                                        <exclude>META-INF/*.DSA</exclude>
                                        <exclude>META-INF/*.RSA</exclude>
                                    </excludes>
                                </filter>
                            </filters>
                            <transformers>
                                <transformer
                                        implementation="org.apache.maven.plugins.shade.resource.ManifestResourceTransformer">
                                    <mainClass>${mainClass}</mainClass>
                                </transformer>
                            </transformers>
                        </configuration>
                    </execution>
                </executions>
            </plugin>
        </plugins>
    </build>

</project><|MERGE_RESOLUTION|>--- conflicted
+++ resolved
@@ -118,20 +118,6 @@
                 </exclusion>
             </exclusions>
             <optional>true</optional>
-<<<<<<< HEAD
-        </dependency>
-        <dependency>
-            <groupId>log4j</groupId>
-            <artifactId>log4j</artifactId>
-            <version>RELEASE</version>
-        </dependency>
-        <dependency>
-            <groupId>org.slf4j</groupId>
-            <artifactId>slf4j-log4j12</artifactId>
-            <version>1.7.21</version>
-            <scope>compile</scope>
-=======
->>>>>>> 74340a50
         </dependency>
     </dependencies>
 
