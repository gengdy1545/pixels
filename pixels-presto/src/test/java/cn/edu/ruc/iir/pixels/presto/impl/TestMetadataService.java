--- conflicted
+++ resolved
@@ -1,18 +1,13 @@
 package cn.edu.ruc.iir.pixels.presto.impl;
+
+import cn.edu.ruc.iir.pixels.daemon.metadata.domain.Column;
+import cn.edu.ruc.iir.pixels.presto.client.MetadataService;
+import org.junit.Test;
+
+import java.util.List;
 
 public class TestMetadataService
 {
-<<<<<<< HEAD
-//    @Test
-//    public void testGetColumnsBySchemaNameAndTblName ()
-//    {
-//        List<Column> columns = MetadataService.getColumnsBySchemaNameAndTblName("pixels", "test");
-//        for (Column column : columns)
-//        {
-//            System.out.println(column.getColName() + ", " + column.getColType());
-//        }
-//    }
-=======
     @Test
     public void testGetColumnsBySchemaNameAndTblName ()
     {
@@ -22,5 +17,4 @@
             System.out.println(column.getColName() + ", " + column.getColType());
         }
     }
->>>>>>> 315f144d
 }