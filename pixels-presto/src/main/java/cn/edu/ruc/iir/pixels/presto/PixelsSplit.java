--- conflicted
+++ resolved
@@ -44,11 +44,7 @@
     private final String path;
     private final int start;
     private final int len;
-<<<<<<< HEAD
     private boolean cached;
-=======
-    private boolean isCached;
->>>>>>> 23e1214a
     private final List<HostAddress> addresses;
     private final List<String> order;
     private final List<String> cacheOrder;
@@ -78,16 +74,6 @@
         this.order = requireNonNull(order, "order is null");
         this.cacheOrder = requireNonNull(cacheOrder, "cache order is null");
         this.constraint = requireNonNull(constraint, "constraint is null");
-<<<<<<< HEAD
-        log.info("PixelsSplit Constructor: " + schemaName + ", " + tableName + ", " + path + ", cached: " + cached);
-=======
-        log.info("PixelsSplit Constructor: " + schemaName + ", " + tableName + ", " + path + ", isCached: " + isCached);
-    }
-
-    @JsonProperty
-    public boolean isCached() {
-        return isCached;
->>>>>>> 23e1214a
     }
 
     @JsonProperty
@@ -177,21 +163,13 @@
                 Objects.equals(this.start, that.start) &&
                 Objects.equals(this.len, that.len) &&
                 Objects.equals(this.addresses, that.addresses) &&
-<<<<<<< HEAD
                 Objects.equals(this.cached, that.cached) &&
-=======
-                Objects.equals(this.isCached, that.isCached) &&
->>>>>>> 23e1214a
                 Objects.equals(this.constraint, that.constraint);
     }
 
     @Override
     public int hashCode() {
-<<<<<<< HEAD
         return Objects.hash(connectorId, schemaName, tableName, path, start, len, addresses, cached, constraint);
-=======
-        return Objects.hash(connectorId, schemaName, tableName, path, start, len, addresses, isCached, constraint);
->>>>>>> 23e1214a
     }
 
     @Override
@@ -203,11 +181,7 @@
                 ", path='" + path + '\'' +
                 ", start=" + start +
                 ", len=" + len +
-<<<<<<< HEAD
                 ", isCached=" + cached +
-=======
-                ", isCached=" + isCached +
->>>>>>> 23e1214a
                 ", addresses=" + addresses +
                 '}';
     }
