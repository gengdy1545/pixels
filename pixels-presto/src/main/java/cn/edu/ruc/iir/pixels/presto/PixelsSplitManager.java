--- conflicted
+++ resolved
@@ -158,21 +158,7 @@
                 // log.info("bestPattern: " + bestPattern.toString());
                 splitSize = bestPattern.getSplitSize();
             }
-<<<<<<< HEAD
-            // get split size
-            ColumnSet columnSet = new ColumnSet();
-            for (PixelsColumnHandle column : desiredColumns) {
-                log.debug(column.getColumnName());
-                columnSet.addColumn(column.getColumnName());
-            }
-            AccessPattern bestPattern = index.search(columnSet);
-            log.info("bestPattern: " + bestPattern.toString());
-            int splitSize = bestPattern.getSplitSize();
-=======
-
             log.info("using split size: " + splitSize);
-
->>>>>>> 0132a265
             int rowGroupNum = splits.getNumRowGroupInBlock();
 
             if(this.cacheEnabled)
@@ -324,13 +310,9 @@
             }
         }
 
-<<<<<<< HEAD
-        log.info("pixelsSplits: " + pixelsSplits.size());
         log.info("=====shuffle splits====");
-=======
         log.info("number of total splits: " + pixelsSplits.size());
 
->>>>>>> 0132a265
         Collections.shuffle(pixelsSplits);
 
         return new FixedSplitSource(pixelsSplits);
