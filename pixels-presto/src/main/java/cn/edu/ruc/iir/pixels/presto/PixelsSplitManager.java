--- conflicted
+++ resolved
@@ -165,11 +165,8 @@
                 throw new PrestoException(PIXELS_HDFS_FILE_ERROR, e);
             }
         }
-<<<<<<< HEAD
         log.info("pixelsSplits: " + pixelsSplits.size());
-=======
         log.info("=====begin to shuffle====");
->>>>>>> 74340a50
         Collections.shuffle(pixelsSplits);
 
         return new FixedSplitSource(pixelsSplits);
