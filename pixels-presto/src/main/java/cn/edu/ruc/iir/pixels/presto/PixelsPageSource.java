--- conflicted
+++ resolved
@@ -1,8 +1,6 @@
 package cn.edu.ruc.iir.pixels.presto;
 
-import cn.edu.ruc.iir.pixels.core.PixelsReader;
-import cn.edu.ruc.iir.pixels.core.PixelsReaderImpl;
-import cn.edu.ruc.iir.pixels.core.TypeDescription;
+import cn.edu.ruc.iir.pixels.core.*;
 import cn.edu.ruc.iir.pixels.core.reader.PixelsReaderOption;
 import cn.edu.ruc.iir.pixels.core.reader.PixelsRecordReader;
 import cn.edu.ruc.iir.pixels.core.vector.ColumnVector;
@@ -14,13 +12,16 @@
 import com.facebook.presto.spi.Page;
 import com.facebook.presto.spi.PageBuilder;
 import com.facebook.presto.spi.block.*;
+import com.facebook.presto.spi.predicate.Domain;
 import com.facebook.presto.spi.type.Type;
+import com.google.common.collect.ImmutableList;
 import io.airlift.log.Logger;
 import org.apache.hadoop.fs.Path;
 
 import java.io.IOException;
 import java.util.ArrayList;
 import java.util.List;
+import java.util.Map;
 
 import static com.google.common.base.Preconditions.checkState;
 import static java.util.Objects.requireNonNull;
@@ -54,7 +55,7 @@
         this.connectorId = requireNonNull(connectorId, "connectorId is null").toString();
     }
 
-    public PixelsPageSource(List<PixelsColumnHandle> columnHandles, FSFactory fsFactory, String path, String connectorId) {
+    public PixelsPageSource(PixelsSplit split, List<PixelsColumnHandle> columnHandles, FSFactory fsFactory, String connectorId) {
         this.connectorId = connectorId;
         ArrayList<Type> columnTypes = new ArrayList<>();
         for (PixelsColumnHandle column : columnHandles) {
@@ -65,8 +66,9 @@
         this.pageBuilder = new PageBuilder(this.types);
         this.fsFactory = fsFactory;
         this.columns = columnHandles;
-//        this.path = path;
-        getPixelsReaderBySchema();
+//        this.path = split.getPath();
+
+        getPixelsReaderBySchema(split);
 
         this.size = columnHandles.size();
 //        this.constantBlocks = new Block[size];
@@ -74,9 +76,8 @@
         this.recordReader = this.pixelsReader.read(this.option);
     }
 
-    private void getPixelsReaderBySchema() {
+    private void getPixelsReaderBySchema(PixelsSplit split) {
         StringBuffer colStr = new StringBuffer();
-//        String schemaStr = "struct<";
         for (PixelsColumnHandle columnHandle : this.columns) {
             String name = columnHandle.getColumnName();
             String type = columnHandle.getColumnType().toString();
@@ -84,32 +85,32 @@
             if (type.equals("integer")) {
                 type = "int";
             }
-//            schemaStr = new StringBuilder().append(schemaStr).append(name).append(":").append(type).append(",").toString();
         }
         String colsStr = colStr.toString();
         logger.info(new StringBuilder().append("getPixelsReaderBySchema colStr: ").append(colsStr).toString());
         String[] cols = colsStr.substring(0, colsStr.length() - 1).split(",");
 
-//        schemaStr = new StringBuilder().append(schemaStr.substring(0, schemaStr.length() - 1)).append(">").toString();
-//        this.schema = TypeDescription.fromString(schemaStr);
+//        Map<PixelsColumnHandle, Domain> domains = split.getConstraint().getDomains().get();
+//        List<TupleDomainPixelsPredicate.ColumnReference<String>> columnReferences = ImmutableList.<TupleDomainPixelsPredicate.ColumnReference<String>>builder().build();
+//        int num = 0;
+//        for (Map.Entry<PixelsColumnHandle, Domain> entry : domains.entrySet()) {
+//            PixelsColumnHandle column = entry.getKey();
+//            logger.info("column: " + column.getColumnName() + " " + column.getColumnType());
+//            columnReferences.add(new TupleDomainPixelsPredicate.ColumnReference<>(column.getColumnName(), num++, column.getColumnType()));
+//        }
+//        PixelsPredicate predicate = new TupleDomainPixelsPredicate(split.getConstraint(), columnReferences);
 
         this.option = new PixelsReaderOption();
         this.option.skipCorruptRecords(true);
         this.option.tolerantSchemaEvolution(true);
         this.option.includeCols(cols);
-
-//        schemaStr = new StringBuilder().append(schemaStr.substring(0, schemaStr.length() - 1)).append(">").toString();
-//        logger.info(new StringBuilder().append("PixelsPageResource Schema: ").append(schemaStr).toString());
-//        this.schema = TypeDescription.fromString(schemaStr);
+//        this.option.predicate(predicate);
+
         try {
             this.pixelsReader = PixelsReaderImpl.newBuilder()
                     .setFS(this.fsFactory
                             .getFileSystem().get())
-                    .setPath(new Path(path))
-<<<<<<< HEAD
-//                    .setSchema(this.schema)
-=======
->>>>>>> 531bd456
+                    .setPath(new Path(split.getPath()))
                     .build();
         } catch (IOException e) {
             e.printStackTrace();
@@ -132,7 +133,6 @@
         if (this.nanoStart == 0L)
             this.nanoStart = System.nanoTime();
         try {
-//            logger.info(new StringBuilder().append("getNextPage batchId: ").append(this.batchId).toString());
             this.batchId += 1;
             this.rowBatch = this.recordReader.readBatch(10000);
             int batchSize = this.rowBatch.size;
@@ -141,9 +141,7 @@
                 logger.info("getNextPage close");
                 return null;
             }
-//            logger.info(new StringBuilder().append("getNextPage batchSize: ").append(batchSize).toString());
             Block[] blocks = new Block[this.size];
-//            logger.info(new StringBuilder().append("getNextPage blocks: ").append(blocks.length).toString());
 
             for (int fieldId = 0; fieldId < blocks.length; ++fieldId)
             {
