package cn.edu.ruc.iir.pixels.presto;

import cn.edu.ruc.iir.pixels.core.PixelsReader;
import cn.edu.ruc.iir.pixels.core.PixelsReaderImpl;
import cn.edu.ruc.iir.pixels.core.TypeDescription;
import cn.edu.ruc.iir.pixels.core.reader.PixelsReaderOption;
import cn.edu.ruc.iir.pixels.core.reader.PixelsRecordReader;
import cn.edu.ruc.iir.pixels.core.vector.ColumnVector;
import cn.edu.ruc.iir.pixels.core.vector.VectorizedRowBatch;
import cn.edu.ruc.iir.pixels.presto.impl.FSFactory;
import com.facebook.presto.spi.ConnectorPageSource;
import com.facebook.presto.spi.Page;
import com.facebook.presto.spi.PageBuilder;
import com.facebook.presto.spi.block.Block;
import com.facebook.presto.spi.block.BlockBuilder;
import com.facebook.presto.spi.block.BlockBuilderStatus;
import com.facebook.presto.spi.block.LazyBlock;
import com.facebook.presto.spi.block.LazyBlockLoader;
import com.facebook.presto.spi.type.Type;
import io.airlift.log.Logger;
import org.apache.hadoop.fs.Path;

import javax.inject.Inject;
import java.io.IOException;
import java.util.ArrayList;
import java.util.List;

import static com.google.common.base.Preconditions.checkState;
import static java.util.Objects.requireNonNull;

class PixelsPageSource
        implements ConnectorPageSource {
    private static Logger logger = Logger.get(PixelsPageSource.class);
    private final int MAX_BATCH_SIZE = 1024;
    private final int NULL_ENTRY_SIZE = 0;
    private List<PixelsColumnHandle> columns;
    private List<Type> types;
    private FSFactory fsFactory;
    private PageBuilder pageBuilder;
    private String path;
    private boolean closed;
    private PixelsReader pixelsReader;
    private PixelsRecordReader recordReader;
    private long sizeOfData = 0L;
    private TypeDescription schema;
    private PixelsReaderOption option;
    private Block[] constantBlocks;
    private int[] pixelsColumnIndexes;
    private final String connectorId;
    private int batchId;
    private VectorizedRowBatch rowBatch;
    private long nanoStart;
    private long nanoEnd;

    //    @Inject
    public PixelsPageSource(PixelsConnectorId connectorId) {
        this.connectorId = requireNonNull(connectorId, "connectorId is null").toString();
    }

    public PixelsPageSource(PixelsTable pixelsTable, List<PixelsColumnHandle> columnHandles, FSFactory fsFactory, String path, String connectorId) {
        this.connectorId = connectorId;
        ArrayList<Type> columnTypes = new ArrayList<>();
        for (PixelsColumnHandle column : columnHandles) {
            columnTypes.add(column.getColumnType());
        }
        this.types = columnTypes;
        this.pageBuilder = new PageBuilder(this.types);
        this.fsFactory = fsFactory;
        this.columns = columnHandles;
        this.path = path;
        getPixelsReaderBySchema();

        int size = columnHandles.size();
        this.constantBlocks = new Block[size];
        this.pixelsColumnIndexes = new int[size];
        this.recordReader = this.pixelsReader.read(this.option);
    }

    private void getPixelsReaderBySchema() {
        StringBuffer colStr = new StringBuffer();
        String schemaStr = "struct<";
        for (PixelsColumnHandle columnHandle : this.columns) {
            String name = columnHandle.getColumnName();
            String type = columnHandle.getColumnType().toString();
            colStr.append(new StringBuilder().append(name).append(",").toString());
            if (type.equals("integer")) {
                type = "int";
            }
            schemaStr = new StringBuilder().append(schemaStr).append(name).append(":").append(type).append(",").toString();
        }
        String colsStr = colStr.toString();
        logger.info(new StringBuilder().append("getPixelsReaderBySchema colStr: ").append(colsStr).toString());
        String[] cols = colsStr.substring(0, colsStr.length() - 1).split(",");

        schemaStr = new StringBuilder().append(schemaStr.substring(0, schemaStr.length() - 1)).append(">").toString();
        this.schema = TypeDescription.fromString(schemaStr);

        this.option = new PixelsReaderOption();
        this.option.skipCorruptRecords(true);
        this.option.tolerantSchemaEvolution(true);
        this.option.includeCols(cols);

        schemaStr = new StringBuilder().append(schemaStr.substring(0, schemaStr.length() - 1)).append(">").toString();
        logger.info(new StringBuilder().append("PixelsPageResource Schema: ").append(schemaStr).toString());
        this.schema = TypeDescription.fromString(schemaStr);
        try {
            this.pixelsReader = PixelsReaderImpl.newBuilder()
                    .setFS(this.fsFactory
                            .getFileSystem().get())
                    .setPath(new Path(path))
                    .setSchema(this.schema)
                    .build();
        } catch (IOException e) {
            e.printStackTrace();
        }
    }

    public long getCompletedBytes() {
        return this.sizeOfData;
    }

    public long getReadTimeNanos() {
        return ((this.nanoStart > 0L) ? ((this.nanoEnd == 0L) ? System.nanoTime() : this.nanoEnd) - this.nanoStart : 0L);
    }

    public boolean isFinished() {
        return ((this.closed) && (this.pageBuilder.isEmpty()));
    }

    public Page getNextPage() {
        if (this.nanoStart == 0L)
            this.nanoStart = System.nanoTime();
        try {
            this.batchId += 1;
            this.rowBatch = this.recordReader.readBatch(10000);
            int batchSize = this.rowBatch.size;
            if (batchSize <= 0) {
                close();
                logger.info("getNextPage close");
                return null;
            }
            logger.info(new StringBuilder().append("getNextPage batchId: ").append(this.batchId).toString());
            logger.info(new StringBuilder().append("getNextPage rowBatch: ").append(this.rowBatch.size).toString());
            logger.info(new StringBuilder().append("getNextPage batchSize: ").append(batchSize).toString());
            Block[] blocks = new Block[this.pixelsColumnIndexes.length];
//            logger.info(new StringBuilder().append("getNextPage blocks: ").append(blocks.length).toString());

            for (int fieldId = 0; fieldId < blocks.length; ++fieldId) {
                Type type = types.get(fieldId);
                BlockBuilder blockBuilder = type.createBlockBuilder(new BlockBuilderStatus(), 1024, 0);
                String typeName = type.getDisplayName();
                for (int i = 0; i < this.rowBatch.size; ++i) {
                    StringBuilder b = new StringBuilder();
                    int projIndex = this.rowBatch.projectedColumns[fieldId];
                    ColumnVector cv = this.rowBatch.cols[projIndex];
                    if (cv != null) {
                        cv.stringifyValue(b, i);
                    }
                    if (typeName.equals("integer"))
<<<<<<< HEAD
                        blockBuilder.writeInt(Integer.valueOf(b.toString()));
=======
//                        blockBuilder.writeInt(Integer.valueOf(b.toString()).intValue());
                        type.writeLong(blockBuilder, Integer.valueOf(b.toString()).intValue());
>>>>>>> 96d578d3
                    else if (typeName.equals("double"))
//                        blockBuilder.writeLong(Long.valueOf(b.substring(0, b.indexOf(".") == -1 ? b.length() : b.indexOf("."))).longValue());
                        type.writeDouble(blockBuilder, Double.valueOf(b.substring(0, b.indexOf(".") == -1 ? b.length() : b.indexOf("."))).doubleValue());
                    else {
                        blockBuilder.appendNull();
                    }
                }
//                blocks[fieldId] = blockBuilder.build().getRegion(0, batchSize);
                blocks[fieldId] = new LazyBlock(batchSize, new LazyBlockLoader<LazyBlock>() {
                    @Override
                    public void load(LazyBlock block) {
                        block.setBlock(blockBuilder.build());
                    }
                });
            }

            if (this.rowBatch.endOfFile) {
                System.out.println("End of file");
            }
            return new Page(batchSize, blocks);
        } catch (IOException e) {
            e.printStackTrace();
        }
        return null;
    }

    @Override
    public long getSystemMemoryUsage() {
        return sizeOfData;
    }

    @Override
    public void close() {
        try {
            pixelsReader.close();
            nanoEnd = System.nanoTime();
        } catch (Exception e) {
            logger.info("close error: " + e.getMessage());
        }

        // some hive input formats are broken and bad things can happen if you close them multiple times
        if (closed) {
            return;
        }
        closed = true;


    }

    protected void closeWithSuppression(Throwable throwable) {
        requireNonNull(throwable, "throwable is null");
        try {
            close();
        } catch (RuntimeException e) {
            // Self-suppression not permitted
            logger.error(e, e.getMessage());
            if (throwable != e) {
                throwable.addSuppressed(e);
            }
        }
    }

    /**
     * Lazy Block Implementation for the Pixels
     */
    private final class PixelsBlockLoader
            implements LazyBlockLoader<LazyBlock> {

        private Logger logger = Logger.get(PixelsBlockLoader.class);

        private final int expectedBatchId = batchId;
        private final int columnIndex;
        private final Type type;
        private boolean loaded;

        public PixelsBlockLoader(int columnIndex, Type type) {
            this.columnIndex = columnIndex;
            this.type = requireNonNull(type, "type is null");
        }

        @Override
        public final void load(LazyBlock lazyBlock) {
            if (loaded) {
                return;
            }
            checkState(batchId == expectedBatchId);
            BlockBuilder builder = type.createBlockBuilder(new BlockBuilderStatus(), MAX_BATCH_SIZE);
            Block block = builder.build();
            lazyBlock.setBlock(block);
            loaded = true;
        }
    }

}<|MERGE_RESOLUTION|>--- conflicted
+++ resolved
@@ -157,12 +157,8 @@
                         cv.stringifyValue(b, i);
                     }
                     if (typeName.equals("integer"))
-<<<<<<< HEAD
-                        blockBuilder.writeInt(Integer.valueOf(b.toString()));
-=======
 //                        blockBuilder.writeInt(Integer.valueOf(b.toString()).intValue());
                         type.writeLong(blockBuilder, Integer.valueOf(b.toString()).intValue());
->>>>>>> 96d578d3
                     else if (typeName.equals("double"))
 //                        blockBuilder.writeLong(Long.valueOf(b.substring(0, b.indexOf(".") == -1 ? b.length() : b.indexOf("."))).longValue());
                         type.writeDouble(blockBuilder, Double.valueOf(b.substring(0, b.indexOf(".") == -1 ? b.length() : b.indexOf("."))).doubleValue());
