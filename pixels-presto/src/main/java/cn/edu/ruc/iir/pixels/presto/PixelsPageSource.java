package cn.edu.ruc.iir.pixels.presto;

import cn.edu.ruc.iir.pixels.core.PixelsPredicate;
import cn.edu.ruc.iir.pixels.core.PixelsReader;
import cn.edu.ruc.iir.pixels.core.PixelsReaderImpl;
import cn.edu.ruc.iir.pixels.core.TupleDomainPixelsPredicate;
import cn.edu.ruc.iir.pixels.core.reader.PixelsReaderOption;
import cn.edu.ruc.iir.pixels.core.reader.PixelsRecordReader;
import cn.edu.ruc.iir.pixels.core.vector.*;
import cn.edu.ruc.iir.pixels.presto.impl.FSFactory;
import com.facebook.presto.spi.ConnectorPageSource;
import com.facebook.presto.spi.Page;
import com.facebook.presto.spi.block.*;
import com.facebook.presto.spi.predicate.Domain;
import com.facebook.presto.spi.type.Type;
import io.airlift.log.Logger;
import io.airlift.slice.Slices;
import org.apache.hadoop.fs.Path;

import java.io.IOException;
import java.util.ArrayList;
import java.util.HashMap;
import java.util.List;
import java.util.Map;

import static com.google.common.base.Preconditions.checkState;
import static java.util.Objects.requireNonNull;

class PixelsPageSource implements ConnectorPageSource {
    private static Logger logger = Logger.get(PixelsPageSource.class);
    private final int MAX_BATCH_SIZE = 1024;
    private List<PixelsColumnHandle> columns;
    private List<Type> types;
    private FSFactory fsFactory;
    private boolean closed;
    private boolean endOfFile;
    private PixelsReader pixelsReader;
    private PixelsRecordReader recordReader;
    private long sizeOfData = 0L;
    private PixelsReaderOption option;
    private int numColumnToRead;
    private int batchId;
    private VectorizedRowBatch rowBatch;
    private long nanoStart;
    private long nanoEnd;

    public PixelsPageSource(PixelsSplit split, List<PixelsColumnHandle> columnHandles, FSFactory fsFactory, String connectorId) {
        ArrayList<Type> columnTypes = new ArrayList<>();
        for (PixelsColumnHandle column : columnHandles) {
            logger.info("column type: " + column.getColumnType());
            columnTypes.add(column.getColumnType());
        }
        this.types = columnTypes;
        this.fsFactory = fsFactory;
        this.columns = columnHandles;
        this.numColumnToRead = columnHandles.size();

        getPixelsReaderBySchema(split);

        this.recordReader = this.pixelsReader.read(this.option);
    }

    private void getPixelsReaderBySchema(PixelsSplit split) {
        StringBuilder colStr = new StringBuilder();
        for (PixelsColumnHandle columnHandle : this.columns) {
            String name = columnHandle.getColumnName();
            colStr.append(name).append(",");
        }
        String colsStr = colStr.toString();
        String[] cols = new String[0];
        if (colsStr.length() > 0){
            String col = colsStr.substring(0, colsStr.length() - 1);
            cols = col.split(",");
            logger.info("getPixelsReaderBySchema col: " + col);
        }

        Map<PixelsColumnHandle, Domain> domains = new HashMap<>();
        if (split.getConstraint().getDomains().isPresent()) {
            domains = split.getConstraint().getDomains().get();
        }
//        Map<PixelsColumnHandle, Domain> domains = split.getConstraint().getDomains().get();
        List<TupleDomainPixelsPredicate.ColumnReference<PixelsColumnHandle>> columnReferences = new ArrayList<>();
        for (Map.Entry<PixelsColumnHandle, Domain> entry : domains.entrySet()) {
            PixelsColumnHandle column = entry.getKey();
            logger.info("column: " + column.getColumnName() + " " + column.getColumnType() + " " + column.getOrdinalPosition());
            columnReferences.add(new TupleDomainPixelsPredicate.ColumnReference<>(column, column.getOrdinalPosition(), column.getColumnType()));
        }
        PixelsPredicate predicate = new TupleDomainPixelsPredicate<>(split.getConstraint(), columnReferences);

        this.option = new PixelsReaderOption();
        this.option.skipCorruptRecords(true);
        this.option.tolerantSchemaEvolution(true);
        this.option.includeCols(cols);
        this.option.predicate(predicate);

        try {
            if (this.fsFactory.getFileSystem().isPresent())
            {
                this.pixelsReader = PixelsReaderImpl.newBuilder()
                        .setFS(this.fsFactory
                                .getFileSystem().get())
                        .setPath(new Path(split.getPath()))
                        .build();
            }
            else {
                logger.info("pixelsReader error: getFileSystem() null");
            }
        } catch (IOException e) {
            logger.info("pixelsReader error: " + e.getMessage());
            closeWithSuppression(e);
        }
    }

    public long getCompletedBytes() {
        return recordReader.getCompletedBytes();
    }

    public long getReadTimeNanos() {
        return ((this.nanoStart > 0L) ? ((this.nanoEnd == 0L) ? System.nanoTime() : this.nanoEnd) - this.nanoStart : 0L);
    }

    public boolean isFinished() {
        return this.closed;
    }

    public Page getNextPage() {
        if (this.nanoStart == 0L)
            this.nanoStart = System.nanoTime();
        try {
            this.batchId++;
            this.rowBatch = this.recordReader.readBatch(10000);
            int batchSize = this.rowBatch.size;
            if (batchSize <= 0 || (endOfFile && batchId >1) ) {
                close();
                logger.info("getNextPage close");
                return null;
            }
            Block[] blocks = new Block[this.numColumnToRead];

            for (int fieldId = 0; fieldId < blocks.length; ++fieldId)
            {
                Type type = types.get(fieldId);
                String typeName = type.getDisplayName();
                int projIndex = this.rowBatch.projectedColumns[fieldId];
                ColumnVector cv = this.rowBatch.cols[projIndex];
                BlockBuilder blockBuilder = type.createBlockBuilder(new BlockBuilderStatus(), batchSize, 0);
<<<<<<< HEAD
                switch (typeName)
=======
                if (typeName.equals("integer"))
                {
                    LongColumnVector lcv = (LongColumnVector) cv;
                    for (int i = 0; i < this.rowBatch.size; ++i)
                    {
                        type.writeLong(blockBuilder, lcv.vector[i]);
                    }
                }
                else if (typeName.equals("double"))
                {
                    DoubleColumnVector dcv = (DoubleColumnVector) cv;
                    for (int i = 0; i < this.rowBatch.size; ++i)
                    {
                        type.writeDouble(blockBuilder, dcv.vector[i]);
                    }
                }
                else if (typeName.equals("varchar") || typeName.equals("string"))
                {
                    BytesColumnVector scv = (BytesColumnVector) cv;
                    for (int i = 0; i < this.rowBatch.size; ++i)
                    {
                        type.writeSlice(blockBuilder, Slices.utf8Slice(new String(scv.vector[i])));
                    }
                }
                else if(typeName.equals("boolean") )
                {
                    LongColumnVector bcv = (LongColumnVector) cv;
                    for (int i = 0; i < this.rowBatch.size; ++i)
                    {
                        type.writeBoolean(blockBuilder, bcv.vector[i] == 1);
                    }
                }
                else
>>>>>>> 527f7c39
                {
                    case "integer":
                        LongColumnVector lcv = (LongColumnVector) cv;
                        for (int i = 0; i < this.rowBatch.size; ++i)
                        {
                            type.writeLong(blockBuilder, lcv.vector[i]);
                        }
                        break;
                    case "double":
                        DoubleColumnVector dcv = (DoubleColumnVector) cv;
                        for (int i = 0; i < this.rowBatch.size; ++i)
                        {
                            type.writeDouble(blockBuilder, dcv.vector[i]);
                        }
                        break;
                    default:
                        for (int i = 0; i < this.rowBatch.size; ++i)
                        {
                            blockBuilder.appendNull();
                        }
                        break;
                }
                blocks[fieldId] = blockBuilder.build().getRegion(0, batchSize);
//                blocks[fieldId] = new LazyBlock(batchSize, new LazyBlockLoader<LazyBlock>() {
//                    @Override
//                    public void load(LazyBlock block) {
//                        block.setBlock(blockBuilder.build());
//                    }
//                });
            }
            sizeOfData += batchSize;
            if (this.rowBatch.endOfFile) {
                endOfFile = true;
                logger.info("End of file");
            }
            return new Page(batchSize, blocks);
        } catch (IOException e) {
            closeWithSuppression(e);
        }
        return null;
    }

    @Override
    public long getSystemMemoryUsage() {
        return sizeOfData;
    }

    @Override
    public void close() {
        try {
            pixelsReader.close();
            nanoEnd = System.nanoTime();
        } catch (Exception e) {
            logger.info("close error: " + e.getMessage());
        }

        // some hive input formats are broken and bad things can happen if you close them multiple times
        if (closed) {
            return;
        }
        closed = true;
    }

    protected void closeWithSuppression(Throwable throwable) {
        requireNonNull(throwable, "throwable is null");
        try {
            close();
        } catch (RuntimeException e) {
            // Self-suppression not permitted
            logger.error(e, e.getMessage());
            if (throwable != e) {
                throwable.addSuppressed(e);
            }
        }
    }

    /**
     * Lazy Block Implementation for the Pixels
     */
    private final class PixelsBlockLoader
            implements LazyBlockLoader<LazyBlock> {

        private Logger logger = Logger.get(PixelsBlockLoader.class);

        private final int expectedBatchId = batchId;
        private final int columnIndex;
        private final Type type;
        private boolean loaded;

        public PixelsBlockLoader(int columnIndex, Type type) {
            this.columnIndex = columnIndex;
            this.type = requireNonNull(type, "type is null");
        }

        @Override
        public final void load(LazyBlock lazyBlock) {
            if (loaded) {
                return;
            }
            checkState(batchId == expectedBatchId);
            BlockBuilder builder = type.createBlockBuilder(new BlockBuilderStatus(), MAX_BATCH_SIZE);
            Block block = builder.build();
            lazyBlock.setBlock(block);
            loaded = true;
        }
    }

}<|MERGE_RESOLUTION|>--- conflicted
+++ resolved
@@ -28,9 +28,8 @@
 
 class PixelsPageSource implements ConnectorPageSource {
     private static Logger logger = Logger.get(PixelsPageSource.class);
-    private final int MAX_BATCH_SIZE = 1024;
+    private static final int BATCH_SIZE = 10000;
     private List<PixelsColumnHandle> columns;
-    private List<Type> types;
     private FSFactory fsFactory;
     private boolean closed;
     private boolean endOfFile;
@@ -45,12 +44,6 @@
     private long nanoEnd;
 
     public PixelsPageSource(PixelsSplit split, List<PixelsColumnHandle> columnHandles, FSFactory fsFactory, String connectorId) {
-        ArrayList<Type> columnTypes = new ArrayList<>();
-        for (PixelsColumnHandle column : columnHandles) {
-            logger.info("column type: " + column.getColumnType());
-            columnTypes.add(column.getColumnType());
-        }
-        this.types = columnTypes;
         this.fsFactory = fsFactory;
         this.columns = columnHandles;
         this.numColumnToRead = columnHandles.size();
@@ -61,29 +54,24 @@
     }
 
     private void getPixelsReaderBySchema(PixelsSplit split) {
-        StringBuilder colStr = new StringBuilder();
-        for (PixelsColumnHandle columnHandle : this.columns) {
-            String name = columnHandle.getColumnName();
-            colStr.append(name).append(",");
-        }
-        String colsStr = colStr.toString();
-        String[] cols = new String[0];
-        if (colsStr.length() > 0){
-            String col = colsStr.substring(0, colsStr.length() - 1);
-            cols = col.split(",");
-            logger.info("getPixelsReaderBySchema col: " + col);
+        String[] cols = new String[columns.size()];
+        for (int i = 0; i < columns.size(); i++) {
+            cols[i] = columns.get(i).getColumnName();
         }
 
         Map<PixelsColumnHandle, Domain> domains = new HashMap<>();
         if (split.getConstraint().getDomains().isPresent()) {
             domains = split.getConstraint().getDomains().get();
         }
-//        Map<PixelsColumnHandle, Domain> domains = split.getConstraint().getDomains().get();
-        List<TupleDomainPixelsPredicate.ColumnReference<PixelsColumnHandle>> columnReferences = new ArrayList<>();
+        List<TupleDomainPixelsPredicate.ColumnReference<PixelsColumnHandle>> columnReferences = new ArrayList<>(domains.size());
         for (Map.Entry<PixelsColumnHandle, Domain> entry : domains.entrySet()) {
             PixelsColumnHandle column = entry.getKey();
-            logger.info("column: " + column.getColumnName() + " " + column.getColumnType() + " " + column.getOrdinalPosition());
-            columnReferences.add(new TupleDomainPixelsPredicate.ColumnReference<>(column, column.getOrdinalPosition(), column.getColumnType()));
+            logger.debug("column: " + column.getColumnName() + " " + column.getColumnType() + " " + column.getOrdinalPosition());
+            columnReferences.add(
+                    new TupleDomainPixelsPredicate.ColumnReference<>(
+                            column,
+                            column.getOrdinalPosition(),
+                            column.getColumnType()));
         }
         PixelsPredicate predicate = new TupleDomainPixelsPredicate<>(split.getConstraint(), columnReferences);
 
@@ -128,7 +116,7 @@
             this.nanoStart = System.nanoTime();
         try {
             this.batchId++;
-            this.rowBatch = this.recordReader.readBatch(10000);
+            this.rowBatch = this.recordReader.readBatch(BATCH_SIZE);
             int batchSize = this.rowBatch.size;
             if (batchSize <= 0 || (endOfFile && batchId >1) ) {
                 close();
@@ -139,48 +127,13 @@
 
             for (int fieldId = 0; fieldId < blocks.length; ++fieldId)
             {
-                Type type = types.get(fieldId);
+                Type type = columns.get(fieldId).getColumnType();
                 String typeName = type.getDisplayName();
                 int projIndex = this.rowBatch.projectedColumns[fieldId];
                 ColumnVector cv = this.rowBatch.cols[projIndex];
-                BlockBuilder blockBuilder = type.createBlockBuilder(new BlockBuilderStatus(), batchSize, 0);
-<<<<<<< HEAD
+                BlockBuilder blockBuilder = type.createBlockBuilder(
+                        new BlockBuilderStatus(), batchSize, 0);
                 switch (typeName)
-=======
-                if (typeName.equals("integer"))
-                {
-                    LongColumnVector lcv = (LongColumnVector) cv;
-                    for (int i = 0; i < this.rowBatch.size; ++i)
-                    {
-                        type.writeLong(blockBuilder, lcv.vector[i]);
-                    }
-                }
-                else if (typeName.equals("double"))
-                {
-                    DoubleColumnVector dcv = (DoubleColumnVector) cv;
-                    for (int i = 0; i < this.rowBatch.size; ++i)
-                    {
-                        type.writeDouble(blockBuilder, dcv.vector[i]);
-                    }
-                }
-                else if (typeName.equals("varchar") || typeName.equals("string"))
-                {
-                    BytesColumnVector scv = (BytesColumnVector) cv;
-                    for (int i = 0; i < this.rowBatch.size; ++i)
-                    {
-                        type.writeSlice(blockBuilder, Slices.utf8Slice(new String(scv.vector[i])));
-                    }
-                }
-                else if(typeName.equals("boolean") )
-                {
-                    LongColumnVector bcv = (LongColumnVector) cv;
-                    for (int i = 0; i < this.rowBatch.size; ++i)
-                    {
-                        type.writeBoolean(blockBuilder, bcv.vector[i] == 1);
-                    }
-                }
-                else
->>>>>>> 527f7c39
                 {
                     case "integer":
                         LongColumnVector lcv = (LongColumnVector) cv;
@@ -196,6 +149,21 @@
                             type.writeDouble(blockBuilder, dcv.vector[i]);
                         }
                         break;
+                    case "varchar":
+                    case "string":
+                        BytesColumnVector scv = (BytesColumnVector) cv;
+                        for (int i = 0; i < this.rowBatch.size; ++i)
+                        {
+                            type.writeSlice(blockBuilder, Slices.wrappedBuffer(scv.vector[i]));
+                        }
+                        break;
+                    case "boolean":
+                        LongColumnVector bcv = (LongColumnVector) cv;
+                        for (int i = 0; i < this.rowBatch.size; ++i)
+                        {
+                            type.writeBoolean(blockBuilder, bcv.vector[i] == 1);
+                        }
+                        break;
                     default:
                         for (int i = 0; i < this.rowBatch.size; ++i)
                         {
@@ -204,12 +172,6 @@
                         break;
                 }
                 blocks[fieldId] = blockBuilder.build().getRegion(0, batchSize);
-//                blocks[fieldId] = new LazyBlock(batchSize, new LazyBlockLoader<LazyBlock>() {
-//                    @Override
-//                    public void load(LazyBlock block) {
-//                        block.setBlock(blockBuilder.build());
-//                    }
-//                });
             }
             sizeOfData += batchSize;
             if (this.rowBatch.endOfFile) {
@@ -232,6 +194,7 @@
     public void close() {
         try {
             pixelsReader.close();
+            rowBatch = null;
             nanoEnd = System.nanoTime();
         } catch (Exception e) {
             logger.info("close error: " + e.getMessage());
@@ -244,7 +207,7 @@
         closed = true;
     }
 
-    protected void closeWithSuppression(Throwable throwable) {
+    private void closeWithSuppression(Throwable throwable) {
         requireNonNull(throwable, "throwable is null");
         try {
             close();
@@ -281,7 +244,7 @@
                 return;
             }
             checkState(batchId == expectedBatchId);
-            BlockBuilder builder = type.createBlockBuilder(new BlockBuilderStatus(), MAX_BATCH_SIZE);
+            BlockBuilder builder = type.createBlockBuilder(new BlockBuilderStatus(), BATCH_SIZE);
             Block block = builder.build();
             lazyBlock.setBlock(block);
             loaded = true;
