package cn.edu.ruc.iir.pixels.cache;

import cn.edu.ruc.iir.pixels.common.exception.FSException;
import cn.edu.ruc.iir.pixels.common.physical.PhysicalReader;
import cn.edu.ruc.iir.pixels.common.physical.PhysicalReaderUtil;
import cn.edu.ruc.iir.pixels.core.PixelsProto;
import org.apache.hadoop.fs.FileSystem;
import org.apache.hadoop.fs.Path;

import java.io.IOException;

/**
 * pixels
 *
 * @author guodong
 */
public class PixelsPhysicalReader
{
    private final PhysicalReader physicalReader;
    private final PixelsProto.FileTail fileTail;

    public PixelsPhysicalReader(FileSystem fs, Path path)
    {
        this.physicalReader = PhysicalReaderUtil.newPhysicalFSReader(fs, path);
        this.fileTail = readFileTail();
    }

    private PixelsProto.FileTail readFileTail()
    {
        if (physicalReader != null)
        {
            try
            {
                long fileLen = physicalReader.getFileLength();
                physicalReader.seek(fileLen - Long.BYTES);
                long fileTailOffset = physicalReader.readLong();
                int fileTailLength = (int) (fileLen - fileTailOffset - Long.BYTES);
                physicalReader.seek(fileTailOffset);
                byte[] fileTailBuffer = new byte[fileTailLength];
                physicalReader.readFully(fileTailBuffer);
                return PixelsProto.FileTail.parseFrom(fileTailBuffer);
            }
            catch (IOException e)
            {
                e.printStackTrace();
            }
        }
        return null;
    }

    public PixelsProto.RowGroupFooter readRowGroupFooter(int rowGroupId)
            throws IOException
    {
        PixelsProto.RowGroupInformation rgInfo = fileTail.getFooter().getRowGroupInfos(rowGroupId);
        long rgFooterOffset = rgInfo.getFooterOffset();
        int rgFooterLength = rgInfo.getFooterLength();
        byte[] rgFooterBytes = new byte[rgFooterLength];
        physicalReader.seek(rgFooterOffset);
        physicalReader.readFully(rgFooterBytes);

        return PixelsProto.RowGroupFooter.parseFrom(rgFooterBytes);
    }

    public byte[] read(long offset, int length)
            throws IOException
    {
        byte[] content = new byte[length];
        physicalReader.seek(offset);
        physicalReader.readFully(content);

        return content;
    }

<<<<<<< HEAD
    public long getCurrentBlockId()
            throws FSException, IOException
=======
    public long getCurrentBlockId() throws FSException, IOException
>>>>>>> bc7ee3c9
    {
        return physicalReader.getCurrentBlockId();
    }
}<|MERGE_RESOLUTION|>--- conflicted
+++ resolved
@@ -71,12 +71,7 @@
         return content;
     }
 
-<<<<<<< HEAD
-    public long getCurrentBlockId()
-            throws FSException, IOException
-=======
     public long getCurrentBlockId() throws FSException, IOException
->>>>>>> bc7ee3c9
     {
         return physicalReader.getCurrentBlockId();
     }
