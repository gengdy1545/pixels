--- conflicted
+++ resolved
@@ -239,14 +239,9 @@
                     status = 2;
                     break outer_loop;
                 }
-<<<<<<< HEAD
-                else {
-                    radix.put(new PixelsCacheKey(file, rowGroupId, columnId), // TODO: it is not a good idea to use filename as block id.
-=======
                 else
                 {
                     radix.put(new PixelsCacheKey(file, rowGroupId, columnId),
->>>>>>> 24787828
                               new PixelsCacheIdx(cacheOffset, physicalLens[i]));
                     byte[] columnlet = pixelsPhysicalReader.read(physicalOffsets[i], physicalLens[i]);
                     cacheFile.putBytes(cacheOffset, columnlet);
