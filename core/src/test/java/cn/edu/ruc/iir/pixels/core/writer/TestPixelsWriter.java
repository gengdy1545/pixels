package cn.edu.ruc.iir.pixels.core.writer;

import cn.edu.ruc.iir.pixels.core.PixelsWriter;
import cn.edu.ruc.iir.pixels.core.TypeDescription;
<<<<<<< HEAD
import cn.edu.ruc.iir.pixels.core.vector.DoubleColumnVector;
import cn.edu.ruc.iir.pixels.core.vector.LongColumnVector;
=======
import cn.edu.ruc.iir.pixels.core.vector.BytesColumnVector;
import cn.edu.ruc.iir.pixels.core.vector.DoubleColumnVector;
>>>>>>> 36fc4940
import cn.edu.ruc.iir.pixels.core.vector.VectorizedRowBatch;
import org.apache.hadoop.conf.Configuration;
import org.apache.hadoop.fs.FileSystem;
import org.apache.hadoop.fs.Path;
import org.apache.hadoop.hdfs.DistributedFileSystem;
import org.junit.Test;

import java.io.IOException;
import java.net.URI;

/**
 * pixels
 *
 * @author guodong
 */
public class TestPixelsWriter
{
    @Test
    public void test()
    {
<<<<<<< HEAD
        final int ROWNUM = 1000000;

        String fileP = "hdfs://127.0.0.1:9000/test8.pxl";
=======
        final int ROWNUM = 10000;

        String filePath = TestParams.filePath;
>>>>>>> 36fc4940
        Configuration conf = new Configuration();
        conf.set("fs.hdfs.impl", DistributedFileSystem.class.getName());
        conf.set("fs.file.impl", org.apache.hadoop.fs.LocalFileSystem.class.getName());

        String schemaStr = "struct<x:double,y:string>";
        try {
            FileSystem fs = FileSystem.get(URI.create(filePath), conf);
            TypeDescription schema = TypeDescription.fromString(schemaStr);
            VectorizedRowBatch rowBatch = schema.createRowBatch();
            DoubleColumnVector x = (DoubleColumnVector) rowBatch.cols[0];
            BytesColumnVector y = (BytesColumnVector) rowBatch.cols[1];

            PixelsWriter pixelsWriter =
                    PixelsWriter.newBuilder()
                            .setSchema(schema)
                            .setPixelStride(1000)
<<<<<<< HEAD
                            .setRowGroupSize(1)
=======
                            .setRowGroupSize(64*1024*1024)
>>>>>>> 36fc4940
                            .setFS(fs)
                            .setFilePath(new Path(filePath))
                            .setBlockSize(1024*1024*1024)
                            .setReplication((short) 1)
                            .setBlockPadding(false)
                            .build();

            for (int i = 0; i < ROWNUM; i++)
            {
                int row = rowBatch.size++;
                x.vector[row] = i * 1.2;
                y.vector[row] = "test".getBytes();
                if (rowBatch.size == rowBatch.getMaxSize()) {
                    //long start = System.currentTimeMillis();
                    pixelsWriter.addRowBatch(rowBatch);
                    //System.out.println("add rb:" + (System.currentTimeMillis()-start));
                    //start = System.currentTimeMillis();
                    rowBatch.reset();
                    //System.out.println("reset: " + (System.currentTimeMillis()-start));
                }
            }
            if (rowBatch.size != 0) {
                pixelsWriter.addRowBatch(rowBatch);
                rowBatch.reset();
            }
            pixelsWriter.close();
        }
        catch (IOException e) {
            e.printStackTrace();
        }
    }
}<|MERGE_RESOLUTION|>--- conflicted
+++ resolved
@@ -2,13 +2,9 @@
 
 import cn.edu.ruc.iir.pixels.core.PixelsWriter;
 import cn.edu.ruc.iir.pixels.core.TypeDescription;
-<<<<<<< HEAD
+import cn.edu.ruc.iir.pixels.core.TestParams;
 import cn.edu.ruc.iir.pixels.core.vector.DoubleColumnVector;
-import cn.edu.ruc.iir.pixels.core.vector.LongColumnVector;
-=======
 import cn.edu.ruc.iir.pixels.core.vector.BytesColumnVector;
-import cn.edu.ruc.iir.pixels.core.vector.DoubleColumnVector;
->>>>>>> 36fc4940
 import cn.edu.ruc.iir.pixels.core.vector.VectorizedRowBatch;
 import org.apache.hadoop.conf.Configuration;
 import org.apache.hadoop.fs.FileSystem;
@@ -29,23 +25,14 @@
     @Test
     public void test()
     {
-<<<<<<< HEAD
-        final int ROWNUM = 1000000;
-
-        String fileP = "hdfs://127.0.0.1:9000/test8.pxl";
-=======
-        final int ROWNUM = 10000;
-
         String filePath = TestParams.filePath;
->>>>>>> 36fc4940
         Configuration conf = new Configuration();
         conf.set("fs.hdfs.impl", DistributedFileSystem.class.getName());
         conf.set("fs.file.impl", org.apache.hadoop.fs.LocalFileSystem.class.getName());
 
-        String schemaStr = "struct<x:double,y:string>";
         try {
             FileSystem fs = FileSystem.get(URI.create(filePath), conf);
-            TypeDescription schema = TypeDescription.fromString(schemaStr);
+            TypeDescription schema = TypeDescription.fromString(TestParams.schemaStr);
             VectorizedRowBatch rowBatch = schema.createRowBatch();
             DoubleColumnVector x = (DoubleColumnVector) rowBatch.cols[0];
             BytesColumnVector y = (BytesColumnVector) rowBatch.cols[1];
@@ -54,11 +41,7 @@
                     PixelsWriter.newBuilder()
                             .setSchema(schema)
                             .setPixelStride(1000)
-<<<<<<< HEAD
-                            .setRowGroupSize(1)
-=======
                             .setRowGroupSize(64*1024*1024)
->>>>>>> 36fc4940
                             .setFS(fs)
                             .setFilePath(new Path(filePath))
                             .setBlockSize(1024*1024*1024)
@@ -66,7 +49,7 @@
                             .setBlockPadding(false)
                             .build();
 
-            for (int i = 0; i < ROWNUM; i++)
+            for (int i = 0; i < TestParams.rowNum; i++)
             {
                 int row = rowBatch.size++;
                 x.vector[row] = i * 1.2;
