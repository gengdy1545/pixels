--- conflicted
+++ resolved
@@ -1,133 +1,61 @@
-<<<<<<< HEAD
-package cn.edu.ruc.iir.pixels.core.reader;
-
-import cn.edu.ruc.iir.pixels.core.vector.VectorizedRowBatch;
-
-import java.io.IOException;
-
-/**
- * pixels
- *
- * @author guodong
- */
-public interface PixelsRecordReader
-        extends AutoCloseable
-{
-    /**
-     * Read the next row batch.
-     * @param batchSize the row batch size
-     * @return vectorized row batch
-     * @throws java.io.IOException
-     * */
-    VectorizedRowBatch readBatch(int batchSize) throws IOException;
-
-    /**
-     * Read the next row batch
-     * @return row batch
-     * @throws java.io.IOException
-     * */
-    VectorizedRowBatch readBatch() throws IOException;
-
-    /**
-     * Get current row number
-     * @return number of the row currently being read
-     * */
-    long getRowNumber();
-
-    /**
-     * Seek to specified row
-     * @param rowIndex row index
-     * @return seek success
-     * @throws java.io.IOException
-     * */
-    @Deprecated
-    boolean seekToRow(long rowIndex) throws IOException;
-
-    /**
-     * Skip specified number of rows
-     *
-     * @param rowNum number of rows to skip
-     * @return skip success
-     * @throws java.io.IOException
-     * */
-    @Deprecated
-    boolean skip(long rowNum) throws IOException;
-
-    /**
-     * Cleanup and release resources
-     * @throws java.io.IOException
-     * */
-    @Override
-    void close() throws IOException;
-}
-=======
-package cn.edu.ruc.iir.pixels.core.reader;
-
-import cn.edu.ruc.iir.pixels.core.vector.VectorizedRowBatch;
-
-import java.io.IOException;
-
-/**
- * pixels
- *
- * @author guodong
- */
-public interface PixelsRecordReader
-        extends AutoCloseable
-{
-    /**
-     * Read the next row batch.
-     * @param batch the row batch to read into
-     * @return more rows available
-     * @throws IOException
-     * */
-    boolean readBatch(VectorizedRowBatch batch) throws IOException;
-
-    /**
-     * Read the next row batch
-     * @return row batch
-     * @throws IOException
-     * */
-    VectorizedRowBatch readBatch() throws IOException;
-
-    /**
-     * Read the next row batch
-     * @param max max num of rows in this batch
-     * @return row batch
-     * @throws IOException
-     * */
-    VectorizedRowBatch readBatch(int max) throws IOException;
-
-    /**
-     * Get current row number
-     * @return number of the row currently being read
-     * */
-    long getRowNumber();
-
-    /**
-     * Seek to specified row
-     * @param rowIndex row index
-     * @return seek success
-     * @throws IOException
-     * */
-    @Deprecated
-    boolean seekToRow(long rowIndex) throws IOException;
-
-    /**
-     * Skip specified number of rows
-     *
-     * @param rowNum number of rows to skip
-     * @return skip success
-     * @throws IOException
-     * */
-    @Deprecated
-    boolean skip(long rowNum) throws IOException;
-
-    /**
-     * Cleanup and release resources
-     * @throws IOException
-     * */
-    @Override
-    void close() throws IOException;
-}
->>>>>>> 636d350f
+package cn.edu.ruc.iir.pixels.core.reader;
+
+import cn.edu.ruc.iir.pixels.core.vector.VectorizedRowBatch;
+
+import java.io.IOException;
+
+/**
+ * pixels
+ *
+ * @author guodong
+ */
+public interface PixelsRecordReader
+        extends AutoCloseable
+{
+    /**
+     * Read the next row batch.
+     * @param batchSize the row batch size
+     * @return vectorized row batch
+     * @throws java.io.IOException
+     * */
+    VectorizedRowBatch readBatch(int batchSize) throws IOException;
+
+    /**
+     * Read the next row batch
+     * @return row batch
+     * @throws java.io.IOException
+     * */
+    VectorizedRowBatch readBatch() throws IOException;
+
+    /**
+     * Get current row number
+     * @return number of the row currently being read
+     * */
+    long getRowNumber();
+
+    /**
+     * Seek to specified row
+     * @param rowIndex row index
+     * @return seek success
+     * @throws java.io.IOException
+     * */
+    @Deprecated
+    boolean seekToRow(long rowIndex) throws IOException;
+
+    /**
+     * Skip specified number of rows
+     *
+     * @param rowNum number of rows to skip
+     * @return skip success
+     * @throws java.io.IOException
+     * */
+    @Deprecated
+    boolean skip(long rowNum) throws IOException;
+
+    /**
+     * Cleanup and release resources
+     * @throws java.io.IOException
+     * */
+    @Override
+    void close() throws IOException;
+}