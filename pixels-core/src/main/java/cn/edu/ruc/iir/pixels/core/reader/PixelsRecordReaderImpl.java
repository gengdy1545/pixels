--- conflicted
+++ resolved
@@ -2,16 +2,30 @@
 
 import cn.edu.ruc.iir.pixels.cache.ColumnletId;
 import cn.edu.ruc.iir.pixels.cache.PixelsCacheReader;
+import cn.edu.ruc.iir.pixels.common.exception.FSException;
 import cn.edu.ruc.iir.pixels.common.metrics.ReadPerfMetrics;
 import cn.edu.ruc.iir.pixels.common.physical.PhysicalFSReader;
-import cn.edu.ruc.iir.pixels.core.*;
+import cn.edu.ruc.iir.pixels.core.ChunkId;
+import cn.edu.ruc.iir.pixels.core.ChunkSeq;
+import cn.edu.ruc.iir.pixels.core.PixelsFooterCache;
+import cn.edu.ruc.iir.pixels.core.PixelsPredicate;
+import cn.edu.ruc.iir.pixels.core.PixelsProto;
+import cn.edu.ruc.iir.pixels.core.TypeDescription;
 import cn.edu.ruc.iir.pixels.core.stats.ColumnStats;
 import cn.edu.ruc.iir.pixels.core.stats.StatsRecorder;
 import cn.edu.ruc.iir.pixels.core.vector.ColumnVector;
 import cn.edu.ruc.iir.pixels.core.vector.VectorizedRowBatch;
+import org.apache.logging.log4j.LogManager;
+import org.apache.logging.log4j.Logger;
 
 import java.io.IOException;
-import java.util.*;
+import java.util.ArrayList;
+import java.util.Arrays;
+import java.util.Comparator;
+import java.util.HashMap;
+import java.util.HashSet;
+import java.util.List;
+import java.util.Map;
 
 /**
  * pixels
@@ -21,7 +35,7 @@
 public class PixelsRecordReaderImpl
         implements PixelsRecordReader
 {
-//    private static final Logger logger = LogManager.getLogger(PixelsRecordReaderImpl.class);
+    private static final Logger logger = LogManager.getLogger(PixelsRecordReaderImpl.class);
 
     private final PhysicalFSReader physicalFSReader;
     private final PixelsProto.PostScript postScript;
@@ -315,7 +329,16 @@
         if (enableCache)
         {
             long cacheReadSize = 0L;
-            String blockName = physicalFSReader.getPath().toString();
+            long blockId;
+            try
+            {
+                blockId = physicalFSReader.getCurrentBlockId();
+            }
+            catch (IOException | FSException e)
+            {
+                e.printStackTrace();
+                return false;
+            }
             List<ColumnletId> cacheChunks = new ArrayList<>(targetRGNum * targetColumns.length);
             // find cached chunks
             for (int colId : targetColumns)
@@ -325,40 +348,10 @@
                     int rgId = rgIdx + RGStart;
                     String cacheIdentifier = "" + rgId + ":" + colId;
                     // if cached, read from cache files
-<<<<<<< HEAD
                     if (cacheOrder.contains(cacheIdentifier))
                     {
-                        ColumnletId chunkId = new ColumnletId(blockName, (short) rgId, (short) colId);
+                        ColumnletId chunkId = new ColumnletId((short) rgId, (short) colId);
                         cacheChunks.add(chunkId);
-=======
-                    if (cacheOrder.contains(cacheIdentifier)) {
-                        long blockId = -1;
-                        try
-                        {
-                            blockId = physicalFSReader.getCurrentBlockId();
-                        } catch (Exception e)
-                        {
-                            logger.error(e);
-                            return false;
-                        }
-                        byte[] columnlet = cacheReader.get(blockId, (short) rgId, (short) colId);
-                        // if cache hit, read columnlet into buffer
-                        if (columnlet != null && columnlet.length > 0) {
-                            cacheReadCount++;
-                            cacheReadSize += columnlet.length;
-                            int bufferIdx = rgIdx * includedColumns.length + colId;
-                            chunkBuffers[bufferIdx] = columnlet;
-                        }
-                        // if cache miss, add chunkId to be read from disks
-                        else {
-                            PixelsProto.ColumnChunkIndex chunkIndex =
-                                    rowGroupIndex.getColumnChunkIndexEntries(colId);
-                            ChunkId chunk = new ChunkId(rgIdx, colId,
-                                                        chunkIndex.getChunkOffset(),
-                                                        chunkIndex.getChunkLength());
-                            chunks.add(chunk);
-                        }
->>>>>>> bc7ee3c9
                     }
                     // if cache miss, add chunkId to be read from disks
                     else
@@ -378,18 +371,9 @@
             long cacheReadStartNano = System.nanoTime();
             for (ColumnletId chunkId : cacheChunks)
             {
-                short rgId = chunkId.getRowGroupId();
-                short colId = chunkId.getColumnId();
+                short rgId = chunkId.rowGroupId;
+                short colId = chunkId.columnId;
 //                long getBegin = System.nanoTime();
-                long blockId = -1;
-                try
-                {
-                    blockId = physicalFSReader.getCurrentBlockId();
-                }
-                catch (FSException | IOException e)
-                {
-                    e.printStackTrace();
-                }
                 byte[] columnlet = cacheReader.get(blockId, rgId, colId);
 //                long getEnd = System.nanoTime();
 //                logger.debug("[cache get]: " + columnlet.length + "," + (getEnd - getBegin));
@@ -400,8 +384,8 @@
             // deal with null or empty cache chunk
             for (ColumnletId chunkId : cacheChunks)
             {
-                short rgId = chunkId.getRowGroupId();
-                short colId = chunkId.getColumnId();
+                short rgId = chunkId.rowGroupId;
+                short colId = chunkId.columnId;
                 int rgIdx = rgId - RGStart;
                 int bufferIdx = rgIdx * includedColumns.length + colId;
                 if (chunkBuffers[bufferIdx] == null || chunkBuffers[bufferIdx].length == 0)
@@ -419,7 +403,7 @@
                     cacheReadSize += chunkBuffers[bufferIdx].length;
                 }
             }
-//            logger.debug("[cache stat]: " + cacheChunks.size() + "," + cacheReadSize + "," + cacheReadCost + "," + cacheReadSize * 1.0 / cacheReadCost);
+            logger.debug("[cache stat]: " + cacheChunks.size() + "," + cacheReadSize + "," + cacheReadCost + "," + cacheReadSize * 1.0 / cacheReadCost);
         }
         else
         {
