package cn.edu.ruc.iir.pixels.core.reader;

import cn.edu.ruc.iir.pixels.cache.ColumnletId;
import cn.edu.ruc.iir.pixels.cache.PixelsCacheReader;
import cn.edu.ruc.iir.pixels.common.exception.FSException;
import cn.edu.ruc.iir.pixels.common.metrics.ReadPerfMetrics;
import cn.edu.ruc.iir.pixels.common.physical.PhysicalFSReader;
import cn.edu.ruc.iir.pixels.core.ChunkId;
import cn.edu.ruc.iir.pixels.core.ChunkSeq;
import cn.edu.ruc.iir.pixels.core.PixelsFooterCache;
import cn.edu.ruc.iir.pixels.core.PixelsPredicate;
import cn.edu.ruc.iir.pixels.core.PixelsProto;
import cn.edu.ruc.iir.pixels.core.TypeDescription;
import cn.edu.ruc.iir.pixels.core.stats.ColumnStats;
import cn.edu.ruc.iir.pixels.core.stats.StatsRecorder;
import cn.edu.ruc.iir.pixels.core.vector.ColumnVector;
import cn.edu.ruc.iir.pixels.core.vector.VectorizedRowBatch;
import org.apache.logging.log4j.LogManager;
import org.apache.logging.log4j.Logger;

import java.io.IOException;
import java.util.ArrayList;
import java.util.Arrays;
import java.util.Comparator;
import java.util.HashMap;
import java.util.HashSet;
import java.util.List;
import java.util.Map;

/**
 * pixels
 *
 * @author guodong
 */
public class PixelsRecordReaderImpl
        implements PixelsRecordReader
{
//    private static final Logger logger = LogManager.getLogger(PixelsRecordReaderImpl.class);

    private final PhysicalFSReader physicalFSReader;
    private final PixelsProto.PostScript postScript;
    private final PixelsProto.Footer footer;
    private final PixelsReaderOption option;
    private final int RGStart;
    private int RGLen;
    private final boolean enableMetrics;
    private final String metricsDir;
    private final ReadPerfMetrics readPerfMetrics;
    private final boolean enableCache;
    private final List<String> cacheOrder;
    private final PixelsCacheReader cacheReader;
    private final PixelsFooterCache pixelsFooterCache;
    private final String fileName;

    private TypeDescription fileSchema;
    private boolean checkValid = false;
    private boolean everRead = false;
    private long rowIndex = 0L;
    private boolean[] includedColumns;   // columns included by reader option; if included, set true
    private int[] targetRGs;             // target row groups to read after matching reader option, each element represents a row group id
    private int[] targetColumns;         // target columns to read after matching reader option, each element represents a column id
    private int[] resultColumns;         // columns specified in option by user to read
    private VectorizedRowBatch resultRowBatch;

    private int targetRGNum = 0;         // number of target row groups
    private int curRGIdx = 0;            // index of current reading row group in targetRGs
    private int curRowInRG = 0;          // starting index of values to read by reader in current row group

    private PixelsProto.RowGroupFooter[] rowGroupFooters;
    private byte[][] chunkBuffers;       // buffers of each chunk in this file, arranged by chunk's row group id and column id
    private ColumnReader[] readers;      // column readers for each target columns

    private long completedBytes = 0L;

    public PixelsRecordReaderImpl(PhysicalFSReader physicalFSReader,
                                  PixelsProto.PostScript postScript,
                                  PixelsProto.Footer footer,
                                  PixelsReaderOption option,
                                  boolean enableMetrics,
                                  String metricsDir,
                                  boolean enableCache,
                                  List<String> cacheOrder,
                                  PixelsCacheReader cacheReader,
                                  PixelsFooterCache pixelsFooterCache)
    {
        this.physicalFSReader = physicalFSReader;
        this.postScript = postScript;
        this.footer = footer;
        this.option = option;
        this.RGStart = option.getRGStart();
        this.RGLen = option.getRGLen();
        this.enableMetrics = enableMetrics;
        this.metricsDir = metricsDir;
        this.readPerfMetrics = new ReadPerfMetrics();
        this.enableCache = enableCache;
        this.cacheOrder = cacheOrder;
        this.cacheReader = cacheReader;
        this.pixelsFooterCache = pixelsFooterCache;
        this.fileName = physicalFSReader.getPath().getName();
        checkBeforeRead();
    }

    private void checkBeforeRead()
    {
        // get file schema
        List<PixelsProto.Type> fileColTypes = footer.getTypesList();
        if (fileColTypes == null || fileColTypes.isEmpty())
        {
            checkValid = false;
            return;
        }
        fileSchema = TypeDescription.createSchema(fileColTypes);
        if (fileSchema.getChildren() == null || fileSchema.getChildren().isEmpty())
        {
            checkValid = false;
            return;
        }

        // check RGStart and RGLen are within the range of actual number of row groups
        int rgNum = footer.getRowGroupInfosCount();
        if (RGStart >= rgNum)
        {
            checkValid = false;
            return;
        }
        if (RGStart + RGLen > rgNum)
        {
            RGLen = rgNum - RGStart;
        }

        // filter included columns
        int includedColumnsNum = 0;
        String[] optionIncludedCols = option.getIncludedCols();
        // if size of cols is 0, create an empty row batch
        if (optionIncludedCols.length == 0)
        {
            TypeDescription resultSchema = TypeDescription.createSchema(new ArrayList<>());
            this.resultRowBatch = resultSchema.createRowBatch(0);
            resultRowBatch.selectedInUse = false;
            resultRowBatch.selected = null;
            resultRowBatch.projectionSize = 0;
            checkValid = true;
            return;
        }
        // TODO optimize the initial size of ArrayList
        List<Integer> optionColsIndices = new ArrayList<>();
        this.includedColumns = new boolean[fileColTypes.size()];
        for (String col : optionIncludedCols)
        {
            for (int j = 0; j < fileColTypes.size(); j++)
            {
                if (col.equalsIgnoreCase(fileColTypes.get(j).getName()))
                {
                    optionColsIndices.add(j);
                    includedColumns[j] = true;
                    includedColumnsNum++;
                    break;
                }
            }
        }

        // check included columns
        if (includedColumnsNum != optionIncludedCols.length && !option.isTolerantSchemaEvolution())
        {
            checkValid = false;
            return;
        }

        // create result columns storing result column ids by user specified order
        this.resultColumns = new int[includedColumnsNum];
        for (int i = 0; i < optionColsIndices.size(); i++)
        {
            this.resultColumns[i] = optionColsIndices.get(i);
        }

        // assign target columns, ordered by original column order in schema
        int targetColumnsNum = new HashSet<>(optionColsIndices).size();
        targetColumns = new int[targetColumnsNum];
        int targetColIdx = 0;
        for (int i = 0; i < includedColumns.length; i++)
        {
            if (includedColumns[i])
            {
                targetColumns[targetColIdx] = i;
                targetColIdx++;
            }
        }

        // create column readers
        List<TypeDescription> columnSchemas = fileSchema.getChildren();
        readers = new ColumnReader[resultColumns.length];
        for (int i = 0; i < resultColumns.length; i++)
        {
            int index = resultColumns[i];
            readers[i] = ColumnReader.newColumnReader(columnSchemas.get(index));
        }

        // create result vectorized row batch
        List<PixelsProto.Type> resultTypes = new ArrayList<>();
        for (int resultColumn : resultColumns)
        {
            resultTypes.add(fileColTypes.get(resultColumn));
        }
        TypeDescription resultSchema = TypeDescription.createSchema(resultTypes);
        this.resultRowBatch = resultSchema.createRowBatch();
        // forbid selected array
        resultRowBatch.selectedInUse = false;
        resultRowBatch.selected = null;
        resultRowBatch.projectionSize = includedColumnsNum;

        checkValid = true;
    }

    private boolean read()
    {
        if (!checkValid)
        {
            return false;
        }

        everRead = true;

        List<PixelsProto.RowGroupStatistic> rowGroupStatistics
                = footer.getRowGroupStatsList();
        if (RGLen == -1)
        {
            RGLen = rowGroupStatistics.size() - RGStart;
        }
        boolean[] includedRGs = new boolean[RGLen];
        if (includedRGs.length == 0)
        {
            return false;
        }

        Map<Integer, ColumnStats> columnStatsMap = new HashMap<>();
        // read row group statistics and find target row groups
        if (option.getPredicate().isPresent())
        {
            List<TypeDescription> columnSchemas = fileSchema.getChildren();
            PixelsPredicate predicate = option.getPredicate().get();

            // first, get file level column statistic, if not matches, skip this file
            List<PixelsProto.ColumnStatistic> fileColumnStatistics = footer.getColumnStatsList();
            for (int id : targetColumns)
            {
                columnStatsMap.put(id,
                                   StatsRecorder.create(columnSchemas.get(id), fileColumnStatistics.get(id)));
            }
            if (!predicate.matches(postScript.getNumberOfRows(), columnStatsMap))
            {
                return false;
            }
            columnStatsMap.clear();

            // second, get row group statistics, if not matches, skip the row group
            for (int i = 0; i < RGLen; i++)
            {
                PixelsProto.RowGroupStatistic rowGroupStatistic = rowGroupStatistics.get(i + RGStart);
                List<PixelsProto.ColumnStatistic> rgColumnStatistics =
                        rowGroupStatistic.getColumnChunkStatsList();
                for (int id : targetColumns)
                {
                    columnStatsMap.put(id,
                                       StatsRecorder.create(columnSchemas.get(id), rgColumnStatistics.get(id)));
                }
                includedRGs[i] = predicate.matches(footer.getRowGroupInfos(i).getNumberOfRows(), columnStatsMap);
            }
        }
        else
        {
            for (int i = 0; i < RGLen; i++)
            {
                includedRGs[i] = true;
            }
        }
        targetRGs = new int[includedRGs.length];
        int targetRGIdx = 0;
        for (int i = 0; i < RGLen; i++)
        {
            if (includedRGs[i])
            {
                targetRGs[targetRGIdx] = i + RGStart;
                targetRGIdx++;
            }
        }
        targetRGNum = targetRGIdx;

        // read row group footers
        rowGroupFooters =
                new PixelsProto.RowGroupFooter[targetRGNum];
        for (int i = 0; i < targetRGNum; i++)
        {
            int rgId = targetRGs[i];
            String rgCacheId = fileName + "-" + rgId;
            PixelsProto.RowGroupFooter rowGroupFooter = pixelsFooterCache.getRGFooter(rgCacheId);
            // cache miss, read from disk and put it into cache
            if (rowGroupFooter == null)
            {
                PixelsProto.RowGroupInformation rowGroupInformation =
                        footer.getRowGroupInfos(rgId);
                long footerOffset = rowGroupInformation.getFooterOffset();
                long footerLength = rowGroupInformation.getFooterLength();
                byte[] footerBuffer = new byte[(int) footerLength];
                try
                {
                    physicalFSReader.seek(footerOffset);
                    physicalFSReader.readFully(footerBuffer);
                    rowGroupFooters[i] =
                            PixelsProto.RowGroupFooter.parseFrom(footerBuffer);
                    pixelsFooterCache.putRGFooter(rgCacheId, rowGroupFooters[i]);
                }
                catch (IOException e)
                {
                    e.printStackTrace();
                    return false;
                }
            }
            // cache hit
            else
            {
                rowGroupFooters[i] = rowGroupFooter;
            }
        }

        // read chunk offset and length of each target column chunks
        this.chunkBuffers = new byte[targetRGNum * includedColumns.length][];
        List<ChunkId> diskChunks = new ArrayList<>(targetRGNum * targetColumns.length);
        // read cached data which are in need
        if (enableCache)
        {
            long cacheReadSize = 0L;
            String blockName = physicalFSReader.getPath().toString();
            List<ColumnletId> cacheChunks = new ArrayList<>(targetRGNum * targetColumns.length);
            // find cached chunks
            for (int colId : targetColumns)
            {
                for (int rgIdx = 0; rgIdx < targetRGNum; rgIdx++)
                {
                    int rgId = rgIdx + RGStart;
                    String cacheIdentifier = "" + rgId + ":" + colId;
                    // if cached, read from cache files
<<<<<<< HEAD
                    if (cacheOrder.contains(cacheIdentifier))
                    {
                        ColumnletId chunkId = new ColumnletId(blockName, (short) rgId, (short) colId);
                        cacheChunks.add(chunkId);
=======
                    if (cacheOrder.contains(cacheIdentifier)) {
                        long blockId = -1;
                        try
                        {
                            blockId = physicalFSReader.getCurrentBlockId();
                        } catch (FSException e)
                        {
                            logger.error(e);
                            return false;
                        }
                        byte[] columnlet = cacheReader.get(blockId, (short) rgId, (short) colId);
                        // if cache hit, read columnlet into buffer
                        if (columnlet != null && columnlet.length > 0) {
                            cacheReadCount++;
                            cacheReadSize += columnlet.length;
                            int bufferIdx = rgIdx * includedColumns.length + colId;
                            chunkBuffers[bufferIdx] = columnlet;
                        }
                        // if cache miss, add chunkId to be read from disks
                        else {
                            PixelsProto.ColumnChunkIndex chunkIndex =
                                    rowGroupIndex.getColumnChunkIndexEntries(colId);
                            ChunkId chunk = new ChunkId(rgIdx, colId,
                                                        chunkIndex.getChunkOffset(),
                                                        chunkIndex.getChunkLength());
                            chunks.add(chunk);
                        }
>>>>>>> 1a3ca192
                    }
                    // if cache miss, add chunkId to be read from disks
                    else
                    {
                        PixelsProto.RowGroupIndex rowGroupIndex =
                                rowGroupFooters[rgIdx].getRowGroupIndexEntry();
                        PixelsProto.ColumnChunkIndex chunkIndex =
                                rowGroupIndex.getColumnChunkIndexEntries(colId);
                        ChunkId chunk = new ChunkId(rgIdx, colId,
                                                    chunkIndex.getChunkOffset(),
                                                    chunkIndex.getChunkLength());
                        diskChunks.add(chunk);
                    }
                }
            }
            // read cached chunks
            long cacheReadStartNano = System.nanoTime();
            for (ColumnletId chunkId : cacheChunks)
            {
                short rgId = chunkId.getRowGroupId();
                short colId = chunkId.getColumnId();
//                long getBegin = System.nanoTime();
                byte[] columnlet = cacheReader.get(blockName, rgId, colId);
//                long getEnd = System.nanoTime();
//                logger.debug("[cache get]: " + columnlet.length + "," + (getEnd - getBegin));
                chunkBuffers[(rgId - RGStart) * includedColumns.length + colId] = columnlet;
            }
            long cacheReadEndNano = System.nanoTime();
            long cacheReadCost = cacheReadEndNano - cacheReadStartNano;
            // deal with null or empty cache chunk
            for (ColumnletId chunkId : cacheChunks)
            {
                short rgId = chunkId.getRowGroupId();
                short colId = chunkId.getColumnId();
                int rgIdx = rgId - RGStart;
                int bufferIdx = rgIdx * includedColumns.length + colId;
                if (chunkBuffers[bufferIdx] == null || chunkBuffers[bufferIdx].length == 0)
                {
                    PixelsProto.RowGroupIndex rowGroupIndex =
                            rowGroupFooters[rgIdx].getRowGroupIndexEntry();
                    PixelsProto.ColumnChunkIndex chunkIndex =
                            rowGroupIndex.getColumnChunkIndexEntries(colId);
                    ChunkId diskChunk = new ChunkId(rgIdx, colId, chunkIndex.getChunkOffset(),
                                                    chunkIndex.getChunkLength());
                    diskChunks.add(diskChunk);
                }
                else
                {
                    cacheReadSize += chunkBuffers[bufferIdx].length;
                }
            }
//            logger.debug("[cache stat]: " + cacheChunks.size() + "," + cacheReadSize + "," + cacheReadCost + "," + cacheReadSize * 1.0 / cacheReadCost);
        }
        else
        {
            for (int rgIdx = 0; rgIdx < targetRGNum; rgIdx++)
            {
                PixelsProto.RowGroupIndex rowGroupIndex =
                        rowGroupFooters[rgIdx].getRowGroupIndexEntry();
                for (int colId : targetColumns)
                {
                    PixelsProto.ColumnChunkIndex chunkIndex =
                            rowGroupIndex.getColumnChunkIndexEntries(colId);
                    ChunkId chunk = new ChunkId(rgIdx, colId,
                                                chunkIndex.getChunkOffset(),
                                                chunkIndex.getChunkLength());
                    diskChunks.add(chunk);
                }
            }
        }

        // sort chunks by starting offset
        diskChunks.sort(Comparator.comparingLong(ChunkId::getOffset));

        // get chunk blocks
        List<ChunkSeq> diskChunkSeqs = new ArrayList<>(diskChunks.size());
        ChunkSeq diskChunkSeq = new ChunkSeq();
        for (ChunkId chunk : diskChunks)
        {
            if (!diskChunkSeq.addChunk(chunk))
            {
                diskChunkSeqs.add(diskChunkSeq);
                diskChunkSeq = new ChunkSeq();
                diskChunkSeq.addChunk(chunk);
            }
        }
        diskChunkSeqs.add(diskChunkSeq);

        // read chunk blocks into buffers
        try
        {
            for (ChunkSeq seq : diskChunkSeqs)
            {
                if (seq.getLength() == 0)
                {
                    continue;
                }
                int offset = (int) seq.getOffset();
                int length = (int) seq.getLength();
                completedBytes += length;
                byte[] chunkBlockBuffer = new byte[length];
//                if (enableMetrics)
//                {
//                    long seekStart = System.currentTimeMillis();
//                    physicalFSReader.seek(offset);
//                    long seekEnd = System.currentTimeMillis();
//                    BytesMsCost seekCost = new BytesMsCost();
//                    seekCost.setBytes(Math.abs(offsetBeforeSeek - offset));
//                    seekCost.setMs(seekEnd - seekStart);
//                    readPerfMetrics.addSeek(seekCost);
//                    offsetBeforeSeek = offset;
//
//                    long readStart = System.currentTimeMillis();
//                    physicalFSReader.readFully(chunkBlockBuffer);
//                    long readEnd = System.currentTimeMillis();
//                    BytesMsCost readCost = new BytesMsCost();
//                    readCost.setBytes(length);
//                    readCost.setMs(readEnd - readStart);
//                    readPerfMetrics.addSeqRead(readCost);
//                }
//                else
//                {
                physicalFSReader.seek(offset);
                physicalFSReader.readFully(chunkBlockBuffer);
//                }
                List<ChunkId> chunkIds = seq.getSortedChunks();
                int chunkSliceOffset = 0;
                for (ChunkId chunkId : chunkIds)
                {
                    int chunkLength = (int) chunkId.getLength();
                    int rgIdx = chunkId.getRowGroupId();
                    int colId = chunkId.getColumnId();
                    // TODO: do not copy, we should use a buffer slice wrapper instead of byte array.
                    byte[] chunkBytes = Arrays.copyOfRange(chunkBlockBuffer,
                                                           chunkSliceOffset, chunkSliceOffset + chunkLength);
                    chunkBuffers[rgIdx * includedColumns.length + colId] = chunkBytes;
                    chunkSliceOffset += chunkLength;
                }
            }
        }
        catch (IOException e)
        {
            logger.error(e);
            return false;
        }

        return true;
    }

    /**
     * Read the next row batch.
     *
     * @param batchSize the row batch to read into
     * @return more rows available
     * @throws java.io.IOException
     */
    @Override
    public VectorizedRowBatch readBatch(int batchSize)
            throws IOException
    {
        if (!checkValid)
        {
            TypeDescription resultSchema = TypeDescription.createSchema(new ArrayList<>());
            this.resultRowBatch = resultSchema.createRowBatch(0);
            resultRowBatch.selectedInUse = false;
            resultRowBatch.selected = null;
            resultRowBatch.projectionSize = 0;
            resultRowBatch.endOfFile = true;
            return resultRowBatch;
        }

        // project nothing, must be count(*)
        if (resultRowBatch.projectionSize == 0)
        {
            resultRowBatch.size = postScript.getNumberOfRows();
            resultRowBatch.endOfFile = true;
            return resultRowBatch;
        }

        resultRowBatch.reset();

        if (!everRead)
        {
            if (!read())
            {
                resultRowBatch.endOfFile = true;
                return resultRowBatch;
            }
        }

        // ensure size for result row batch
        resultRowBatch.ensureSize(batchSize);

        int rgRowCount = 0;
        int curBatchSize = 0;
        if (curRGIdx < targetRGNum)
        {
            rgRowCount = (int) footer.getRowGroupInfos(targetRGs[curRGIdx]).getNumberOfRows();
        }

        ColumnVector[] columnVectors = resultRowBatch.cols;
        while (resultRowBatch.size < batchSize && curRowInRG < rgRowCount)
        {
            // update current batch size
            curBatchSize = rgRowCount - curRowInRG;
            if (curBatchSize + resultRowBatch.size >= batchSize)
            {
                curBatchSize = batchSize - resultRowBatch.size;
            }

            // read vectors
            for (int i = 0; i < resultColumns.length; i++)
            {
                if (!columnVectors[i].duplicated)
                {
                    PixelsProto.RowGroupFooter rowGroupFooter =
                            rowGroupFooters[curRGIdx];
                    PixelsProto.ColumnEncoding encoding = rowGroupFooter.getRowGroupEncoding()
                                                                        .getColumnChunkEncodings(resultColumns[i]);
                    int index = curRGIdx * includedColumns.length + resultColumns[i];
                    PixelsProto.ColumnChunkIndex chunkIndex = rowGroupFooter.getRowGroupIndexEntry()
                                                                            .getColumnChunkIndexEntries(
                                                                                    resultColumns[i]);
                    readers[i].read(chunkBuffers[index], encoding, curRowInRG, curBatchSize,
                                    postScript.getPixelStride(), resultRowBatch.size, columnVectors[i], chunkIndex);
                }
            }

            // update current row index in the row group
            curRowInRG += curBatchSize;
            rowIndex += curBatchSize;
            resultRowBatch.size += curBatchSize;
            // update row group index if current row index exceeds max row count in the row group
            if (curRowInRG >= rgRowCount)
            {
                curRGIdx++;
                // if not end of file, update row count
                if (curRGIdx < targetRGNum)
                {
                    rgRowCount = (int) footer.getRowGroupInfos(targetRGs[curRGIdx]).getNumberOfRows();
                }
                // if end of file, set result vectorized row batch endOfFile
                else
                {
                    resultRowBatch.endOfFile = true;
                    break;
                }
                curRowInRG = 0;
            }
        }

        for (ColumnVector cv : columnVectors)
        {
            if (cv.duplicated)
            {
                // TODO: why copy duplicated cvs?
                cv.copyFrom(columnVectors[cv.originVecId]);
            }
        }

        return resultRowBatch;
    }

    @Override
    public VectorizedRowBatch readBatch()
            throws IOException
    {
        return readBatch(VectorizedRowBatch.DEFAULT_SIZE);
    }

    /**
     * Get current row number
     *
     * @return number of the row currently being read
     */
    @Override
    public long getRowNumber()
    {
        if (!checkValid)
        {
            return -1L;
        }
        return rowIndex;
    }

    /**
     * Seek to specified row
     * Currently not supported
     *
     * @param rowIndex row number
     * @return seek success
     */
    @Deprecated
    @Override
    public boolean seekToRow(long rowIndex)
    {
        throw new UnsupportedOperationException();
    }

    @Override
    public boolean skip(long rowNum)
    {
        return false;
    }

    @Override
    public long getCompletedBytes()
    {
        return completedBytes;
    }

    /**
     * Cleanup and release resources
     */
    @Override
    public void close()
    {
        completedBytes = 0;
        // release chunk buffer
        if (chunkBuffers != null)
        {
            for (int i = 0; i < chunkBuffers.length; i++)
            {
                chunkBuffers[i] = null;
            }
        }
        // write out read performance metrics
//        if (enableMetrics)
//        {
//            String metrics = JSON.toJSONString(readPerfMetrics);
//            Path metricsFilePath = Paths.get(metricsDir,
//                    String.valueOf(System.nanoTime()) +
//                    physicalFSReader.getPath().getName() +
//                    ".json");
//            try {
//                RandomAccessFile raf = new RandomAccessFile(metricsFilePath.toFile(), "rw");
//                raf.seek(0L);
//                raf.writeChars(metrics);
//                raf.close();
//            }
//            catch (IOException e) {
//                e.printStackTrace();
//            }
//        }
        // reset read performance metrics
//        readPerfMetrics.clear();
    }
}<|MERGE_RESOLUTION|>--- conflicted
+++ resolved
@@ -15,8 +15,6 @@
 import cn.edu.ruc.iir.pixels.core.stats.StatsRecorder;
 import cn.edu.ruc.iir.pixels.core.vector.ColumnVector;
 import cn.edu.ruc.iir.pixels.core.vector.VectorizedRowBatch;
-import org.apache.logging.log4j.LogManager;
-import org.apache.logging.log4j.Logger;
 
 import java.io.IOException;
 import java.util.ArrayList;
@@ -339,40 +337,10 @@
                     int rgId = rgIdx + RGStart;
                     String cacheIdentifier = "" + rgId + ":" + colId;
                     // if cached, read from cache files
-<<<<<<< HEAD
                     if (cacheOrder.contains(cacheIdentifier))
                     {
                         ColumnletId chunkId = new ColumnletId(blockName, (short) rgId, (short) colId);
                         cacheChunks.add(chunkId);
-=======
-                    if (cacheOrder.contains(cacheIdentifier)) {
-                        long blockId = -1;
-                        try
-                        {
-                            blockId = physicalFSReader.getCurrentBlockId();
-                        } catch (FSException e)
-                        {
-                            logger.error(e);
-                            return false;
-                        }
-                        byte[] columnlet = cacheReader.get(blockId, (short) rgId, (short) colId);
-                        // if cache hit, read columnlet into buffer
-                        if (columnlet != null && columnlet.length > 0) {
-                            cacheReadCount++;
-                            cacheReadSize += columnlet.length;
-                            int bufferIdx = rgIdx * includedColumns.length + colId;
-                            chunkBuffers[bufferIdx] = columnlet;
-                        }
-                        // if cache miss, add chunkId to be read from disks
-                        else {
-                            PixelsProto.ColumnChunkIndex chunkIndex =
-                                    rowGroupIndex.getColumnChunkIndexEntries(colId);
-                            ChunkId chunk = new ChunkId(rgIdx, colId,
-                                                        chunkIndex.getChunkOffset(),
-                                                        chunkIndex.getChunkLength());
-                            chunks.add(chunk);
-                        }
->>>>>>> 1a3ca192
                     }
                     // if cache miss, add chunkId to be read from disks
                     else
@@ -395,7 +363,15 @@
                 short rgId = chunkId.getRowGroupId();
                 short colId = chunkId.getColumnId();
 //                long getBegin = System.nanoTime();
-                byte[] columnlet = cacheReader.get(blockName, rgId, colId);
+                long blockId = -1;
+                try
+                {
+                    blockId = physicalFSReader.getCurrentBlockId();
+                }
+                catch (FSException e)
+                {
+                }
+                byte[] columnlet = cacheReader.get(blockId, rgId, colId);
 //                long getEnd = System.nanoTime();
 //                logger.debug("[cache get]: " + columnlet.length + "," + (getEnd - getBegin));
                 chunkBuffers[(rgId - RGStart) * includedColumns.length + colId] = columnlet;
@@ -515,7 +491,7 @@
         }
         catch (IOException e)
         {
-            logger.error(e);
+            e.printStackTrace();
             return false;
         }
 
