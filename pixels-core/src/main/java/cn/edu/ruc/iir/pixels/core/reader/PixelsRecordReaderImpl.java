--- conflicted
+++ resolved
@@ -287,15 +287,16 @@
         // read row group footers
         rowGroupFooters =
                 new PixelsProto.RowGroupFooter[targetRGNum];
+//        long readRGFootersStartNano = System.nanoTime();
         for (int i = 0; i < targetRGNum; i++)
         {
             int rgId = targetRGs[i];
             String rgCacheId = fileName + "-" + rgId;
-            // TODO: is it meaningful to cache footers? record reader is created to read a split and then released.
             PixelsProto.RowGroupFooter rowGroupFooter = pixelsFooterCache.getRGFooter(rgCacheId);
             // cache miss, read from disk and put it into cache
             if (rowGroupFooter == null)
             {
+//                logger.debug("[rg cache miss]" + rgCacheId);
                 PixelsProto.RowGroupInformation rowGroupInformation =
                         footer.getRowGroupInfos(rgId);
                 long footerOffset = rowGroupInformation.getFooterOffset();
@@ -318,38 +319,15 @@
             // cache hit
             else
             {
+//                logger.debug("[rg cache hit]" + rgCacheId);
                 rowGroupFooters[i] = rowGroupFooter;
             }
         }
+//        long readRGFooterEndNano = System.nanoTime();
+//        logger.debug("[read rg footers]" + fileName + "," + (readRGFooterEndNano - readRGFootersStartNano));
 
         // read chunk offset and length of each target column chunks
         this.chunkBuffers = new byte[targetRGNum * includedColumns.length][];
-<<<<<<< HEAD
-        List<ChunkId> chunks = new ArrayList<>();
-        String blockName = physicalFSReader.getPath().toString();
-        // read cached data which are in need
-        if (enableCache) {
-            int cacheReadCount = 0;
-            long cacheReadSize = 0L;
-            List<ColumnletId> cachedColumnlets = new ArrayList<>();
-            // find all cached columnlets
-            for (int rgIdx = 0; rgIdx < targetRGNum; rgIdx++)
-            {
-                int rgId = rgIdx + RGStart;
-                PixelsProto.RowGroupIndex rowGroupIndex =
-                        rowGroupFooters[rgIdx].getRowGroupIndexEntry();
-                for (int colId : targetColumns)
-                {
-                    // if cached, add to the cachedColumnlets list
-                    if (cacheOrder.contains(rgId + ":" + colId))
-                    {
-                        ColumnletId cltId = new ColumnletId(blockName, (short) rgId, (short) colId);
-                        cachedColumnlets.add(cltId);
-                    }
-                    // else, read from disks
-                    else
-                    {
-=======
         List<ChunkId> diskChunks = new ArrayList<>(targetRGNum * targetColumns.length);
         // read cached data which are in need
         if (enableCache)
@@ -375,7 +353,6 @@
                     {
                         PixelsProto.RowGroupIndex rowGroupIndex =
                                 rowGroupFooters[rgIdx].getRowGroupIndexEntry();
->>>>>>> 24787828
                         PixelsProto.ColumnChunkIndex chunkIndex =
                                 rowGroupIndex.getColumnChunkIndexEntries(colId);
                         ChunkId chunk = new ChunkId(rgIdx, colId,
@@ -385,18 +362,6 @@
                     }
                 }
             }
-<<<<<<< HEAD
-            // read
-            long cacheReadStartNano = System.nanoTime();
-            for (ColumnletId cltId : cachedColumnlets)
-            {
-                cacheReadCount++;
-                short rgIdx = cltId.getRowGroupId();
-                short colId = cltId.getColumnId();
-                byte[] columnlet = cacheReader.get(blockName, rgIdx, colId);
-                cacheReadSize += columnlet.length;
-                chunkBuffers[rgIdx * includedColumns.length + colId] = columnlet;
-=======
             // read cached chunks
             long cacheReadStartNano = System.nanoTime();
             for (ColumnletId chunkId : cacheChunks)
@@ -406,31 +371,9 @@
                 byte[] columnlet = cacheReader.get(blockName, rgId, colId);
                 cacheReadSize += columnlet.length;
                 chunkBuffers[(rgId - RGStart) * includedColumns.length + colId] = columnlet;
->>>>>>> 24787828
             }
             long cacheReadEndNano = System.nanoTime();
-            // deal with null
-            for (ColumnletId cltId : cachedColumnlets)
-            {
-                short rgIdx = cltId.getRowGroupId();
-                short colId = cltId.getColumnId();
-                int bufferIdx = rgIdx * includedColumns.length + colId;
-                if (chunkBuffers[bufferIdx] == null || chunkBuffers[bufferIdx].length == 0)
-                {
-                    PixelsProto.RowGroupIndex rowGroupIndex =
-                            rowGroupFooters[rgIdx].getRowGroupIndexEntry();
-                    PixelsProto.ColumnChunkIndex chunkIndex =
-                            rowGroupIndex.getColumnChunkIndexEntries(colId);
-                    ChunkId chunk = new ChunkId(rgIdx, colId,
-                                                chunkIndex.getChunkOffset(),
-                                                chunkIndex.getChunkLength());
-                    chunks.add(chunk);
-                }
-            }
             long cacheReadCost = cacheReadEndNano - cacheReadStartNano;
-<<<<<<< HEAD
-            logger.debug("[cache read]" + cacheReadCount + "," + cacheReadSize + "," + cacheReadCost);
-=======
             logger.debug("[cache stat] " + cacheChunks.size() + "," + cacheReadSize + "," + cacheReadCost);
             // deal with null or empty cache chunk
             for (ColumnletId chunkId : cacheChunks)
@@ -450,7 +393,6 @@
                     diskChunks.add(diskChunk);
                 }
             }
->>>>>>> 24787828
         }
         else
         {
@@ -490,14 +432,7 @@
         // read chunk blocks into buffers
         try
         {
-<<<<<<< HEAD
-            long diskReadStartNano = System.nanoTime();
-            int diskReadCount = 0;
-            long diskReadSize = 0L;
-            for (ChunkSeq seq : chunkSeqs)
-=======
             for (ChunkSeq seq : diskChunkSeqs)
->>>>>>> 24787828
             {
                 if (seq.getLength() == 0)
                 {
@@ -507,10 +442,6 @@
                 int length = (int) seq.getLength();
                 completedBytes += length;
                 byte[] chunkBlockBuffer = new byte[length];
-<<<<<<< HEAD
-                physicalFSReader.seek(offset);
-                physicalFSReader.readFully(chunkBlockBuffer);
-=======
 //                if (enableMetrics)
 //                {
 //                    long seekStart = System.currentTimeMillis();
@@ -535,7 +466,6 @@
                 physicalFSReader.seek(offset);
                 physicalFSReader.readFully(chunkBlockBuffer);
 //                }
->>>>>>> 24787828
                 List<ChunkId> chunkIds = seq.getSortedChunks();
                 int chunkSliceOffset = 0;
                 for (ChunkId chunkId : chunkIds)
@@ -550,23 +480,12 @@
                     chunkSliceOffset += chunkLength;
                 }
             }
-<<<<<<< HEAD
-            long diskReadEndNano = System.nanoTime();
-            long diskReadCost = diskReadEndNano - diskReadStartNano;
-            logger.debug("[disk read]" + diskReadCount + "," + diskReadSize + "," + diskReadCost);
-=======
->>>>>>> 24787828
         }
         catch (IOException e)
         {
             e.printStackTrace();
             return false;
         }
-<<<<<<< HEAD
-//        long readEndNano = System.nanoTime();
-//        logger.debug("[pixels read]" + fileName + "," + (readEndNano - readStartNano));
-=======
->>>>>>> 24787828
 
         return true;
     }
@@ -615,16 +534,6 @@
         // ensure size for result row batch
         resultRowBatch.ensureSize(batchSize);
 
-        /**
-         * TODO:
-         * Here, we immediately decode and copy data items from chunk buffers into resultRowBatch.cols.
-         * If the resultRowBatch is not immediately consumed by upper layers (such as a presto worker),
-         * the decoded column vectors will hold the memory, increasing risk of OOM and GC problems.
-         * We should put such decoding in a separate function, so that clients can make their choice of
-         * decoding lazily or not.
-         * And to support presto lazy block, we have to support decoding one column (in a batch) at a time.
-         */
-
         int rgRowCount = 0;
         int curBatchSize = 0;
         if (curRGIdx < targetRGNum)
@@ -653,23 +562,10 @@
                                                                         .getColumnChunkEncodings(resultColumns[i]);
                     int index = curRGIdx * includedColumns.length + resultColumns[i];
                     PixelsProto.ColumnChunkIndex chunkIndex = rowGroupFooter.getRowGroupIndexEntry()
-<<<<<<< HEAD
-                            .getColumnChunkIndexEntries(resultColumns[i]);
-                    /**
-                     * Chunk buffer is decoded in read, this produces more garbage in heap. We can consider using late decoding,
-                     * which only decodes a value from buffer when the value is needed, and the decoded value is stored in stack
-                     * instead of in heap, without increasing the burden of garbage collection.
-                     * But reading all items from chunk buffer to column vector in a single function may benefit from
-                     * vectorized execution. This is a trade-off.
-                     */
-                    readers[i].read(chunkBuffers[index], encoding, curRowInRG, curBatchSize,
-                            postScript.getPixelStride(), resultRowBatch.size, columnVectors[i], chunkIndex);
-=======
                                                                             .getColumnChunkIndexEntries(
                                                                                     resultColumns[i]);
                     readers[i].read(chunkBuffers[index], encoding, curRowInRG, curBatchSize,
                                     postScript.getPixelStride(), resultRowBatch.size, columnVectors[i], chunkIndex);
->>>>>>> 24787828
                 }
             }
 
