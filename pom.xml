<?xml version="1.0" encoding="UTF-8"?>
<!--
  Licensed under the Apache License, Version 2.0 (the "License");
  you may not use this file except in compliance with the License.
  You may obtain a copy of the License at

      http://www.apache.org/licenses/LICENSE-2.0

  Unless required by applicable law or agreed to in writing, software
  distributed under the License is distributed on an "AS IS" BASIS,
  WITHOUT WARRANTIES OR CONDITIONS OF ANY KIND, either express or implied.
  See the License for the specific language governing permissions and
  limitations under the License.
-->
<project xmlns="http://maven.apache.org/POM/4.0.0" xmlns:xsi="http://www.w3.org/2001/XMLSchema-instance"
         xsi:schemaLocation="http://maven.apache.org/POM/4.0.0 http://maven.apache.org/xsd/maven-4.0.0.xsd">
    <modelVersion>4.0.0</modelVersion>
    <groupId>cn.edu.ruc.iir</groupId>
    <artifactId>pixels</artifactId>
    <version>0.1.0-SNAPSHOT</version>

    <repositories>
        <repository>
            <id>central</id>
            <name>Maven Central</name>
            <url>http://repo1.maven.org/maven2/</url>
        </repository>
        <repository>
            <id>dbiir.mvn.repo</id>
            <url>https://raw.githubusercontent.com/dbiir/mvn-repo/master</url>
        </repository>
    </repositories>

    <modules>
        <module>pixels-core</module>
        <module>pixels-presto</module>
        <module>pixels-daemon</module>
    </modules>

    <packaging>pom</packaging>

    <licenses>
        <license>
            <name>Apache License 2.0</name>
            <url>http://www.apache.org/licenses/LICENSE-2.0</url>
            <distribution>repo</distribution>
        </license>
    </licenses>

    <prerequisites>
        <maven>3.3.9</maven>
    </prerequisites>

    <properties>
        <project.build.sourceEncoding>UTF-8</project.build.sourceEncoding>
        <maven.compiler.useIncrementalCompilation>false</maven.compiler.useIncrementalCompilation>
        <dep.airlift.version>0.161</dep.airlift.version>
        <dep.airlift.slice.version>0.32</dep.airlift.slice.version>
        <dep.airlift.units.version>1.0</dep.airlift.units.version>
        <dep.commons-logging.version>1.2</dep.commons-logging.version>
        <dep.log4j.version>2.1</dep.log4j.version>
        <dep.hadoop.version>2.7.3</dep.hadoop.version>
        <dep.presto.version>0.192</dep.presto.version>
        <dep.guava.version>21.0</dep.guava.version>
        <dep.protobuf.version>2.5.0</dep.protobuf.version>
        <dep.jackson.version>2.8.1</dep.jackson.version>
        <dep.junit.version>4.12</dep.junit.version>
        <dep.java.inject.version>1</dep.java.inject.version>
        <dep.netty.version>4.1.19.Final</dep.netty.version>
        <dep.google.inject.version>4.0</dep.google.inject.version>
        <dep.javax.validation.version>1.1.0.Final</dep.javax.validation.version>
        <dep.junit.jupiter.version>5.0.0-M6</dep.junit.jupiter.version>
        <dep.junit.platform.version>1.0.0-M6</dep.junit.platform.version>
    </properties>

    <dependencyManagement>
        <dependencies>
            <dependency>
                <groupId>cn.edu.ruc.iir</groupId>
                <artifactId>pixels-core</artifactId>
                <version>${project.version}</version>
            </dependency>

            <dependency>
                <groupId>commons-logging</groupId>
                <artifactId>commons-logging</artifactId>
                <version>${dep.commons-logging.version}</version>
            </dependency>

            <dependency>
                <groupId>org.apache.logging.log4j</groupId>
                <artifactId>log4j-core</artifactId>
                <version>${dep.log4j.version}</version>
            </dependency>
            <dependency>
                <groupId>org.apache.logging.log4j</groupId>
                <artifactId>log4j-api</artifactId>
                <version>${dep.log4j.version}</version>
            </dependency>

            <dependency>
                <groupId>com.google.protobuf</groupId>
                <artifactId>protobuf-java</artifactId>
                <version>${dep.protobuf.version}</version>
            </dependency>

            <dependency>
                <groupId>com.facebook.presto</groupId>
                <artifactId>presto-spi</artifactId>
                <version>${dep.presto.version}</version>
            </dependency>

            <dependency>
                <groupId>com.google.guava</groupId>
                <artifactId>guava</artifactId>
                <version>${dep.guava.version}</version>
            </dependency>

            <dependency>
                <groupId>org.apache.hadoop</groupId>
                <artifactId>hadoop-common</artifactId>
<<<<<<< HEAD
                <exclusions>
                    <exclusion>
                        <groupId>io.netty</groupId>
                        <artifactId>netty</artifactId>
                    </exclusion>
                    <exclusion>
                        <groupId>io.netty</groupId>
                        <artifactId>netty-all</artifactId>
                    </exclusion>
                </exclusions>
                <version>2.7.3</version>
=======
                <version>${dep.hadoop.version}</version>
>>>>>>> 28b530a6
            </dependency>
            <dependency>
                <groupId>org.apache.hadoop</groupId>
                <artifactId>hadoop-hdfs</artifactId>
                <exclusions>
                    <exclusion>
                        <groupId>io.netty</groupId>
                        <artifactId>netty</artifactId>
                    </exclusion>
                    <exclusion>
                        <groupId>io.netty</groupId>
                        <artifactId>netty-all</artifactId>
                    </exclusion>
                </exclusions>
                <version>${dep.hadoop.version}</version>
            </dependency>

            <dependency>
                <groupId>io.airlift</groupId>
                <artifactId>concurrent</artifactId>
                <version>${dep.airlift.version}</version>
            </dependency>
            <dependency>
                <groupId>io.airlift</groupId>
                <artifactId>bootstrap</artifactId>
                <version>${dep.airlift.version}</version>
            </dependency>
            <dependency>
                <groupId>io.airlift</groupId>
                <artifactId>configuration</artifactId>
                <version>${dep.airlift.version}</version>
            </dependency>
            <dependency>
                <groupId>io.airlift</groupId>
                <artifactId>json</artifactId>
                <version>${dep.airlift.version}</version>
            </dependency>
            <dependency>
                <groupId>io.airlift</groupId>
                <artifactId>log</artifactId>
                <version>${dep.airlift.version}</version>
            </dependency>
            <dependency>
                <groupId>io.airlift</groupId>
                <artifactId>slice</artifactId>
                <version>${dep.airlift.slice.version}</version>
            </dependency>
            <dependency>
                <groupId>io.airlift</groupId>
                <artifactId>units</artifactId>
                <version>${dep.airlift.units.version}</version>
            </dependency>

            <dependency>
                <groupId>com.google.inject</groupId>
                <artifactId>guice</artifactId>
                <version>${dep.google.inject.version}</version>
            </dependency>

            <dependency>
                <groupId>javax.validation</groupId>
                <artifactId>validation-api</artifactId>
                <version>${dep.javax.validation.version}</version>
            </dependency>

            <dependency>
                <groupId>javax.inject</groupId>
                <artifactId>javax.inject</artifactId>
                <version>${dep.java.inject.version}</version>
            </dependency>

            <dependency>
                <groupId>com.fasterxml.jackson.core</groupId>
                <artifactId>jackson-annotations</artifactId>
                <version>${dep.jackson.version}</version>
            </dependency>
            <dependency>
                <groupId>com.fasterxml.jackson.core</groupId>
                <artifactId>jackson-databind</artifactId>
                <version>${dep.jackson.version}</version>
            </dependency>
            <dependency>
                <groupId>io.netty</groupId>
                <artifactId>netty-all</artifactId>
                <version>${dep.netty.version}</version>
            </dependency>
            <!-- logging -->
            <dependency>
                <groupId>commons-logging</groupId>
                <artifactId>commons-logging</artifactId>
                <version>1.2</version>
            </dependency>
            <dependency>
                <groupId>org.apache.logging.log4j</groupId>
                <artifactId>log4j-core</artifactId>
                <version>2.1</version>
            </dependency>
            <dependency>
                <groupId>org.apache.logging.log4j</groupId>
                <artifactId>log4j-api</artifactId>
                <version>2.1</version>
            </dependency>

            <dependency>
                <groupId>junit</groupId>
                <artifactId>junit</artifactId>
                <version>${dep.junit.version}</version>
                <scope>test</scope>
            </dependency>
            <dependency>
                <groupId>org.junit.jupiter</groupId>
                <artifactId>junit-jupiter-engine</artifactId>
                <version>${dep.junit.jupiter.version}</version>
                <scope>test</scope>
            </dependency>
            <dependency>
                <groupId>org.junit.platform</groupId>
                <artifactId>junit-platform-launcher</artifactId>
                <version>${dep.junit.platform.version}</version>
                <scope>test</scope>
            </dependency>
            <dependency>
                <groupId>org.junit.platform</groupId>
                <artifactId>junit-platform-runner</artifactId>
                <version>${dep.junit.platform.version}</version>
                <scope>test</scope>
            </dependency>
        </dependencies>
    </dependencyManagement>

    <build>
        <pluginManagement>
            <plugins>
                <plugin>
                    <groupId>org.apache.maven.plugins</groupId>
                    <artifactId>maven-compiler-plugin</artifactId>
                    <version>3.6.0</version>
                    <configuration>
                        <source>1.8</source>
                        <target>1.8</target>
                        <encoding>UTF-8</encoding>
                    </configuration>
                </plugin>

                <plugin>
                    <groupId>org.apache.maven.plugins</groupId>
                    <artifactId>maven-surefire-plugin</artifactId>
                    <version>2.19.1</version>
                    <configuration>
                        <skipTests>true</skipTests>
                    </configuration>
                </plugin>

                <plugin>
                    <groupId>com.github.os72</groupId>
                    <artifactId>protoc-jar-maven-plugin</artifactId>
                    <version>3.0.0.1</version>
                </plugin>
            </plugins>
        </pluginManagement>

        <plugins>
            <plugin>
                <groupId>com.facebook.presto</groupId>
                <artifactId>presto-maven-plugin</artifactId>
                <version>0.3</version>
                <extensions>true</extensions>
            </plugin>
        </plugins>
    </build>
</project><|MERGE_RESOLUTION|>--- conflicted
+++ resolved
@@ -88,6 +88,12 @@
             </dependency>
 
             <dependency>
+                <groupId>org.apache.hive</groupId>
+                <artifactId>hive-storage-api</artifactId>
+                <version>2.2.1</version>
+            </dependency>
+
+            <dependency>
                 <groupId>org.apache.logging.log4j</groupId>
                 <artifactId>log4j-core</artifactId>
                 <version>${dep.log4j.version}</version>
@@ -119,7 +125,6 @@
             <dependency>
                 <groupId>org.apache.hadoop</groupId>
                 <artifactId>hadoop-common</artifactId>
-<<<<<<< HEAD
                 <exclusions>
                     <exclusion>
                         <groupId>io.netty</groupId>
@@ -130,10 +135,7 @@
                         <artifactId>netty-all</artifactId>
                     </exclusion>
                 </exclusions>
-                <version>2.7.3</version>
-=======
                 <version>${dep.hadoop.version}</version>
->>>>>>> 28b530a6
             </dependency>
             <dependency>
                 <groupId>org.apache.hadoop</groupId>
