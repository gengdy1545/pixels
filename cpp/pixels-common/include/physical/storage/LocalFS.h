//
// Created by liyu on 2/28/23.
//

#ifndef PIXELS_TEST_LOCALFS_H
#define PIXELS_TEST_LOCALFS_H

#include "physical/Storage.h"
#include "physical/natives/PixelsRandomAccessFile.h"
/**
 * This implementation is used to access all kinds of POSIX file systems that are mounted
 * on a local directory. The file system does not need to be local physically. For example,
 * it could be a network file system mounted on a local point such as /mnt/nfs.
 *
 * @author liangyong
 * Created at: 02/03/2023
 */

class LocalFS: public Storage {
public:
    LocalFS();
    ~LocalFS();
    Scheme getScheme() override;
    std::string ensureSchemePrefix(std::string path) override;
	std::shared_ptr<PixelsRandomAccessFile> openRaf(const std::string& path);
<<<<<<< HEAD
=======
    std::vector<std::string> listPaths(const std::string &path) override;
    std::ifstream open(const std::string &path) override;
>>>>>>> 5ffd993c
    void close() override;
private:
    // TODO: read the configuration from pixels.properties for the following to values.
    static bool MmapEnabled;
    static bool EnableCache;
    static std::string SchemePrefix;
    // TODO: the remaining function is needed to be implemented.
};


#endif //PIXELS_TEST_LOCALFS_H<|MERGE_RESOLUTION|>--- conflicted
+++ resolved
@@ -23,11 +23,8 @@
     Scheme getScheme() override;
     std::string ensureSchemePrefix(std::string path) override;
 	std::shared_ptr<PixelsRandomAccessFile> openRaf(const std::string& path);
-<<<<<<< HEAD
-=======
     std::vector<std::string> listPaths(const std::string &path) override;
     std::ifstream open(const std::string &path) override;
->>>>>>> 5ffd993c
     void close() override;
 private:
     // TODO: read the configuration from pixels.properties for the following to values.
