--- conflicted
+++ resolved
@@ -99,13 +99,10 @@
 	std::vector<std::string> getFieldNames();
 	int getPrecision() const;
 	int getScale();
-<<<<<<< HEAD
     uint32_t getMaxLength() const;
-=======
     TypeDescription withPrecision(int precision);
     TypeDescription withScale(int scale);
     TypeDescription withMaxLength(int maxLength);
->>>>>>> 5ffd993c
     static std::map<Category, CategoryProperty> categoryMap;
 
     static int SHORT_DECIMAL_MAX_PRECISION;
